use crate::beacon_processor::{
    BeaconProcessor, WorkEvent as BeaconWorkEvent, MAX_WORK_EVENT_QUEUE_LEN,
};
use crate::service::{NetworkMessage, RequestId};
use crate::status::status_message;
use crate::sync::manager::RequestId as SyncId;
use crate::sync::SyncMessage;
use beacon_chain::{BeaconChain, BeaconChainTypes};
use lighthouse_network::rpc::methods::{BlobsByRangeRequest, BlobsByRootRequest};
use lighthouse_network::rpc::*;
use lighthouse_network::{
    Client, MessageId, NetworkGlobals, PeerId, PeerRequestId, Request, Response,
};
use slog::{debug, error, o, trace, warn};
use std::cmp;
use std::sync::Arc;
use std::time::{Duration, SystemTime, UNIX_EPOCH};
use store::SyncCommitteeMessage;
use tokio::sync::mpsc;
use types::{
<<<<<<< HEAD
    Attestation, AttesterSlashing, BlobsSidecar, EthSpec, ProposerSlashing,
    SignedAggregateAndProof, SignedBeaconBlock, SignedBeaconBlockAndBlobsSidecar,
=======
    Attestation, AttesterSlashing, BlobsSidecar, EthSpec, LightClientFinalityUpdate,
    LightClientOptimisticUpdate, ProposerSlashing, SignedAggregateAndProof, SignedBeaconBlock,
>>>>>>> 2c7ebc72
    SignedBlsToExecutionChange, SignedContributionAndProof, SignedVoluntaryExit, SubnetId,
    SyncSubnetId,
};

/// Processes validated messages from the network. It relays necessary data to the syncing thread
/// and processes blocks from the pubsub network.
pub struct Processor<T: BeaconChainTypes> {
    /// A reference to the underlying beacon chain.
    chain: Arc<BeaconChain<T>>,
    /// A channel to the syncing thread.
    sync_send: mpsc::UnboundedSender<SyncMessage<T::EthSpec>>,
    /// A network context to return and handle RPC requests.
    network: HandlerNetworkContext<T::EthSpec>,
    /// A multi-threaded, non-blocking processor for applying messages to the beacon chain.
    beacon_processor_send: mpsc::Sender<BeaconWorkEvent<T>>,
    /// The `RPCHandler` logger.
    log: slog::Logger,
}

impl<T: BeaconChainTypes> Processor<T> {
    /// Instantiate a `Processor` instance
    pub fn new(
        executor: task_executor::TaskExecutor,
        beacon_chain: Arc<BeaconChain<T>>,
        network_globals: Arc<NetworkGlobals<T::EthSpec>>,
        network_send: mpsc::UnboundedSender<NetworkMessage<T::EthSpec>>,
        log: &slog::Logger,
    ) -> Self {
        let sync_logger = log.new(o!("service"=> "sync"));
        let (beacon_processor_send, beacon_processor_receive) =
            mpsc::channel(MAX_WORK_EVENT_QUEUE_LEN);

        // spawn the sync thread
        let sync_send = crate::sync::manager::spawn(
            executor.clone(),
            beacon_chain.clone(),
            network_globals.clone(),
            network_send.clone(),
            beacon_processor_send.clone(),
            sync_logger,
        );

        BeaconProcessor {
            beacon_chain: Arc::downgrade(&beacon_chain),
            network_tx: network_send.clone(),
            sync_tx: sync_send.clone(),
            network_globals,
            executor,
            max_workers: cmp::max(1, num_cpus::get()),
            current_workers: 0,
            importing_blocks: Default::default(),
            log: log.clone(),
        }
        .spawn_manager(beacon_processor_receive, None);

        Processor {
            chain: beacon_chain,
            sync_send,
            network: HandlerNetworkContext::new(network_send, log.clone()),
            beacon_processor_send,
            log: log.new(o!("service" => "router")),
        }
    }

    fn send_to_sync(&mut self, message: SyncMessage<T::EthSpec>) {
        self.sync_send.send(message).unwrap_or_else(|e| {
            warn!(
                self.log,
                "Could not send message to the sync service";
                "error" => %e,
            )
        });
    }

    /// Handle a peer disconnect.
    ///
    /// Removes the peer from the manager.
    pub fn on_disconnect(&mut self, peer_id: PeerId) {
        self.send_to_sync(SyncMessage::Disconnect(peer_id));
    }

    /// An error occurred during an RPC request. The state is maintained by the sync manager, so
    /// this function notifies the sync manager of the error.
    pub fn on_rpc_error(&mut self, peer_id: PeerId, request_id: RequestId) {
        // Check if the failed RPC belongs to sync
        if let RequestId::Sync(request_id) = request_id {
            self.send_to_sync(SyncMessage::RpcError {
                peer_id,
                request_id,
            });
        }
    }

    /// Sends a `Status` message to the peer.
    ///
    /// Called when we first connect to a peer, or when the PeerManager determines we need to
    /// re-status.
    pub fn send_status(&mut self, peer_id: PeerId) {
        let status_message = status_message(&self.chain);
        debug!(self.log, "Sending Status Request"; "peer" => %peer_id, &status_message);
        self.network
            .send_processor_request(peer_id, Request::Status(status_message));
    }

    /// Handle a `Status` request.
    ///
    /// Processes the `Status` from the remote peer and sends back our `Status`.
    pub fn on_status_request(
        &mut self,
        peer_id: PeerId,
        request_id: PeerRequestId,
        status: StatusMessage,
    ) {
        debug!(self.log, "Received Status Request"; "peer_id" => %peer_id, &status);

        // Say status back.
        self.network.send_response(
            peer_id,
            Response::Status(status_message(&self.chain)),
            request_id,
        );

        self.send_beacon_processor_work(BeaconWorkEvent::status_message(peer_id, status))
    }

    /// Process a `Status` response from a peer.
    pub fn on_status_response(&mut self, peer_id: PeerId, status: StatusMessage) {
        debug!(self.log, "Received Status Response"; "peer_id" => %peer_id, &status);
        self.send_beacon_processor_work(BeaconWorkEvent::status_message(peer_id, status))
    }

    /// Handle a `BlocksByRoot` request from the peer.
    pub fn on_blocks_by_root_request(
        &mut self,
        peer_id: PeerId,
        request_id: PeerRequestId,
        request: BlocksByRootRequest,
    ) {
        self.send_beacon_processor_work(BeaconWorkEvent::blocks_by_roots_request(
            peer_id, request_id, request,
        ))
    }

    pub fn on_blobs_by_range_request(
        &mut self,
        peer_id: PeerId,
        request_id: PeerRequestId,
        request: BlobsByRangeRequest,
    ) {
        self.send_beacon_processor_work(BeaconWorkEvent::blobs_by_range_request(
            peer_id, request_id, request,
        ))
    }

    pub fn on_blobs_by_root_request(
        &mut self,
        peer_id: PeerId,
        request_id: PeerRequestId,
        request: BlobsByRootRequest,
    ) {
        self.send_beacon_processor_work(BeaconWorkEvent::blobs_by_root_request(
            peer_id, request_id, request,
        ))
    }

    /// Handle a `LightClientBootstrap` request from the peer.
    pub fn on_lightclient_bootstrap(
        &mut self,
        peer_id: PeerId,
        request_id: PeerRequestId,
        request: LightClientBootstrapRequest,
    ) {
        self.send_beacon_processor_work(BeaconWorkEvent::lightclient_bootstrap_request(
            peer_id, request_id, request,
        ))
    }

    /// Handle a `BlocksByRange` request from the peer.
    pub fn on_blocks_by_range_request(
        &mut self,
        peer_id: PeerId,
        request_id: PeerRequestId,
        req: BlocksByRangeRequest,
    ) {
        self.send_beacon_processor_work(BeaconWorkEvent::blocks_by_range_request(
            peer_id, request_id, req,
        ))
    }

    /// Handle a `BlocksByRange` response from the peer.
    /// A `beacon_block` behaves as a stream which is terminated on a `None` response.
    pub fn on_blocks_by_range_response(
        &mut self,
        peer_id: PeerId,
        request_id: RequestId,
        beacon_block: Option<Arc<SignedBeaconBlock<T::EthSpec>>>,
    ) {
        let request_id = match request_id {
            RequestId::Sync(sync_id) => match sync_id {
                SyncId::SingleBlock { .. } | SyncId::ParentLookup { .. } => {
                    unreachable!("Block lookups do not request BBRange requests")
                }
                id @ (SyncId::BackFillSync { .. }
                | SyncId::RangeSync { .. }
                | SyncId::BackFillSidecarPair { .. }
                | SyncId::RangeSidecarPair { .. }) => id,
            },
            RequestId::Router => unreachable!("All BBRange requests belong to sync"),
        };

        trace!(
            self.log,
            "Received BlocksByRange Response";
            "peer" => %peer_id,
        );

        self.send_to_sync(SyncMessage::RpcBlock {
            peer_id,
            request_id,
            beacon_block,
            seen_timestamp: timestamp_now(),
        });
    }

    pub fn on_blobs_by_range_response(
        &mut self,
        peer_id: PeerId,
        request_id: RequestId,
        blob_sidecar: Option<Arc<BlobsSidecar<T::EthSpec>>>,
    ) {
        trace!(
            self.log,
            "Received BlobsByRange Response";
            "peer" => %peer_id,
        );

        if let RequestId::Sync(id) = request_id {
            self.send_to_sync(SyncMessage::RpcGlob {
                peer_id,
                request_id: id,
                blob_sidecar,
                seen_timestamp: timestamp_now(),
            });
        } else {
            debug!(
                self.log,
                "All blobs by range responses should belong to sync"
            );
        }
    }

    /// Handle a `BlocksByRoot` response from the peer.
    pub fn on_blocks_by_root_response(
        &mut self,
        peer_id: PeerId,
        request_id: RequestId,
        beacon_block: Option<Arc<SignedBeaconBlock<T::EthSpec>>>,
    ) {
        let request_id = match request_id {
            RequestId::Sync(sync_id) => match sync_id {
                id @ (SyncId::SingleBlock { .. } | SyncId::ParentLookup { .. }) => id,
                SyncId::BackFillSync { .. }
                | SyncId::RangeSync { .. }
                | SyncId::RangeSidecarPair { .. }
                | SyncId::BackFillSidecarPair { .. } => {
                    unreachable!("Batch syncing do not request BBRoot requests")
                }
            },
            RequestId::Router => unreachable!("All BBRoot requests belong to sync"),
        };

        trace!(
            self.log,
            "Received BlocksByRoot Response";
            "peer" => %peer_id,
        );
        self.send_to_sync(SyncMessage::RpcBlock {
            peer_id,
            request_id,
            beacon_block,
            seen_timestamp: timestamp_now(),
        });
    }

    /// Handle a `BlobsByRoot` response from the peer.
    pub fn on_blobs_by_root_response(
        &mut self,
        peer_id: PeerId,
        request_id: RequestId,
        block_and_blobs: Option<Arc<SignedBeaconBlockAndBlobsSidecar<T::EthSpec>>>,
    ) {
        let request_id = match request_id {
            RequestId::Sync(sync_id) => match sync_id {
                id @ (SyncId::SingleBlock { .. } | SyncId::ParentLookup { .. }) => id,
                SyncId::BackFillSync { .. }
                | SyncId::RangeSync { .. }
                | SyncId::RangeSidecarPair { .. }
                | SyncId::BackFillSidecarPair { .. } => {
                    unreachable!("Batch syncing does not request BBRoot requests")
                }
            },
            RequestId::Router => unreachable!("All BBRoot requests belong to sync"),
        };

        trace!(
            self.log,
            "Received BlockAndBlobssByRoot Response";
            "peer" => %peer_id,
        );
        self.send_to_sync(SyncMessage::RpcBlockAndGlob {
            peer_id,
            request_id,
            block_and_blobs,
            seen_timestamp: timestamp_now(),
        });
    }

    /// Process a gossip message declaring a new block.
    ///
    /// Attempts to apply to block to the beacon chain. May queue the block for later processing.
    ///
    /// Returns a `bool` which, if `true`, indicates we should forward the block to our peers.
    pub fn on_block_gossip(
        &mut self,
        message_id: MessageId,
        peer_id: PeerId,
        peer_client: Client,
        block: Arc<SignedBeaconBlock<T::EthSpec>>,
    ) {
        self.send_beacon_processor_work(BeaconWorkEvent::gossip_beacon_block(
            message_id,
            peer_id,
            peer_client,
            block,
            timestamp_now(),
        ))
    }

    pub fn on_block_and_blobs_sidecar_gossip(
        &mut self,
        message_id: MessageId,
        peer_id: PeerId,
        peer_client: Client,
        block_and_blobs: SignedBeaconBlockAndBlobsSidecar<T::EthSpec>,
    ) {
        self.send_beacon_processor_work(BeaconWorkEvent::gossip_block_and_blobs_sidecar(
            message_id,
            peer_id,
            peer_client,
            block_and_blobs,
            timestamp_now(),
        ))
    }

    pub fn on_unaggregated_attestation_gossip(
        &mut self,
        message_id: MessageId,
        peer_id: PeerId,
        unaggregated_attestation: Attestation<T::EthSpec>,
        subnet_id: SubnetId,
        should_process: bool,
    ) {
        self.send_beacon_processor_work(BeaconWorkEvent::unaggregated_attestation(
            message_id,
            peer_id,
            unaggregated_attestation,
            subnet_id,
            should_process,
            timestamp_now(),
        ))
    }

    pub fn on_aggregated_attestation_gossip(
        &mut self,
        message_id: MessageId,
        peer_id: PeerId,
        aggregate: SignedAggregateAndProof<T::EthSpec>,
    ) {
        self.send_beacon_processor_work(BeaconWorkEvent::aggregated_attestation(
            message_id,
            peer_id,
            aggregate,
            timestamp_now(),
        ))
    }

    pub fn on_voluntary_exit_gossip(
        &mut self,
        message_id: MessageId,
        peer_id: PeerId,
        voluntary_exit: Box<SignedVoluntaryExit>,
    ) {
        self.send_beacon_processor_work(BeaconWorkEvent::gossip_voluntary_exit(
            message_id,
            peer_id,
            voluntary_exit,
        ))
    }

    pub fn on_proposer_slashing_gossip(
        &mut self,
        message_id: MessageId,
        peer_id: PeerId,
        proposer_slashing: Box<ProposerSlashing>,
    ) {
        self.send_beacon_processor_work(BeaconWorkEvent::gossip_proposer_slashing(
            message_id,
            peer_id,
            proposer_slashing,
        ))
    }

    pub fn on_attester_slashing_gossip(
        &mut self,
        message_id: MessageId,
        peer_id: PeerId,
        attester_slashing: Box<AttesterSlashing<T::EthSpec>>,
    ) {
        self.send_beacon_processor_work(BeaconWorkEvent::gossip_attester_slashing(
            message_id,
            peer_id,
            attester_slashing,
        ))
    }

    pub fn on_sync_committee_signature_gossip(
        &mut self,
        message_id: MessageId,
        peer_id: PeerId,
        sync_signature: SyncCommitteeMessage,
        subnet_id: SyncSubnetId,
    ) {
        self.send_beacon_processor_work(BeaconWorkEvent::gossip_sync_signature(
            message_id,
            peer_id,
            sync_signature,
            subnet_id,
            timestamp_now(),
        ))
    }

    pub fn on_sync_committee_contribution_gossip(
        &mut self,
        message_id: MessageId,
        peer_id: PeerId,
        sync_contribution: SignedContributionAndProof<T::EthSpec>,
    ) {
        self.send_beacon_processor_work(BeaconWorkEvent::gossip_sync_contribution(
            message_id,
            peer_id,
            sync_contribution,
            timestamp_now(),
        ))
    }

    pub fn on_bls_to_execution_change_gossip(
        &mut self,
        message_id: MessageId,
        peer_id: PeerId,
        bls_to_execution_change: Box<SignedBlsToExecutionChange>,
    ) {
        self.send_beacon_processor_work(BeaconWorkEvent::gossip_bls_to_execution_change(
            message_id,
            peer_id,
            bls_to_execution_change,
        ))
    }

    pub fn on_light_client_finality_update_gossip(
        &mut self,
        message_id: MessageId,
        peer_id: PeerId,
        light_client_finality_update: Box<LightClientFinalityUpdate<T::EthSpec>>,
    ) {
        self.send_beacon_processor_work(BeaconWorkEvent::gossip_light_client_finality_update(
            message_id,
            peer_id,
            light_client_finality_update,
            timestamp_now(),
        ))
    }

    pub fn on_light_client_optimistic_update_gossip(
        &mut self,
        message_id: MessageId,
        peer_id: PeerId,
        light_client_optimistic_update: Box<LightClientOptimisticUpdate<T::EthSpec>>,
    ) {
        self.send_beacon_processor_work(BeaconWorkEvent::gossip_light_client_optimistic_update(
            message_id,
            peer_id,
            light_client_optimistic_update,
            timestamp_now(),
        ))
    }

    fn send_beacon_processor_work(&mut self, work: BeaconWorkEvent<T>) {
        self.beacon_processor_send
            .try_send(work)
            .unwrap_or_else(|e| {
                let work_type = match &e {
                    mpsc::error::TrySendError::Closed(work)
                    | mpsc::error::TrySendError::Full(work) => work.work_type(),
                };
                error!(&self.log, "Unable to send message to the beacon processor";
                    "error" => %e, "type" => work_type)
            })
    }
}

/// Wraps a Network Channel to employ various RPC related network functionality for the
/// processor.
#[derive(Clone)]
pub struct HandlerNetworkContext<T: EthSpec> {
    /// The network channel to relay messages to the Network service.
    network_send: mpsc::UnboundedSender<NetworkMessage<T>>,
    /// Logger for the `NetworkContext`.
    log: slog::Logger,
}

impl<T: EthSpec> HandlerNetworkContext<T> {
    pub fn new(network_send: mpsc::UnboundedSender<NetworkMessage<T>>, log: slog::Logger) -> Self {
        Self { network_send, log }
    }

    /// Sends a message to the network task.
    fn inform_network(&mut self, msg: NetworkMessage<T>) {
        self.network_send.send(msg).unwrap_or_else(
            |e| warn!(self.log, "Could not send message to the network service"; "error" => %e),
        )
    }

    /// Sends a request to the network task.
    pub fn send_processor_request(&mut self, peer_id: PeerId, request: Request) {
        self.inform_network(NetworkMessage::SendRequest {
            peer_id,
            request_id: RequestId::Router,
            request,
        })
    }

    /// Sends a response to the network task.
    pub fn send_response(&mut self, peer_id: PeerId, response: Response<T>, id: PeerRequestId) {
        self.inform_network(NetworkMessage::SendResponse {
            peer_id,
            id,
            response,
        })
    }
}

fn timestamp_now() -> Duration {
    SystemTime::now()
        .duration_since(UNIX_EPOCH)
        .unwrap_or_else(|_| Duration::from_secs(0))
}<|MERGE_RESOLUTION|>--- conflicted
+++ resolved
@@ -18,15 +18,11 @@
 use store::SyncCommitteeMessage;
 use tokio::sync::mpsc;
 use types::{
-<<<<<<< HEAD
-    Attestation, AttesterSlashing, BlobsSidecar, EthSpec, ProposerSlashing,
-    SignedAggregateAndProof, SignedBeaconBlock, SignedBeaconBlockAndBlobsSidecar,
-=======
     Attestation, AttesterSlashing, BlobsSidecar, EthSpec, LightClientFinalityUpdate,
     LightClientOptimisticUpdate, ProposerSlashing, SignedAggregateAndProof, SignedBeaconBlock,
->>>>>>> 2c7ebc72
     SignedBlsToExecutionChange, SignedContributionAndProof, SignedVoluntaryExit, SubnetId,
     SyncSubnetId,
+    SignedBeaconBlockAndBlobsSidecar,
 };
 
 /// Processes validated messages from the network. It relays necessary data to the syncing thread
