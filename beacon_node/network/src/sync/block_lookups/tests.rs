--- conflicted
+++ resolved
@@ -8,26 +8,12 @@
 
 use super::*;
 
-<<<<<<< HEAD
-use beacon_chain::{
-    builder::Witness,
-    eth1_chain::CachingEth1Backend,
-    test_utils::{build_log, BeaconChainHarness, EphemeralHarnessType},
-};
-use execution_layer::BlobsBundleV1;
-pub use genesis::{interop_genesis_state, DEFAULT_ETH1_BLOCK_HASH};
-use lighthouse_network::rpc::RPCResponseErrorCode;
-use lighthouse_network::{NetworkGlobals, Request};
-use slot_clock::{SlotClock, TestingSlotClock};
-use std::time::Duration;
-=======
 use beacon_chain::builder::Witness;
 use beacon_chain::eth1_chain::CachingEth1Backend;
 use beacon_processor::WorkEvent;
 use lighthouse_network::{NetworkGlobals, Request};
 use slog::{Drain, Level};
 use slot_clock::ManualSlotClock;
->>>>>>> 62c91707
 use store::MemoryStore;
 use tokio::sync::mpsc;
 use types::{
@@ -36,11 +22,7 @@
     BeaconBlock, EthSpec, ForkName, FullPayloadDeneb, MinimalEthSpec as E, SignedBeaconBlock,
 };
 
-<<<<<<< HEAD
-type T = Witness<TestingSlotClock, CachingEth1Backend<E>, E, MemoryStore<E>, MemoryStore<E>>;
-=======
 type T = Witness<ManualSlotClock, CachingEth1Backend<E>, E, MemoryStore<E>, MemoryStore<E>>;
->>>>>>> 62c91707
 
 struct TestRig {
     beacon_processor_rx: mpsc::Receiver<WorkEvent<E>>,
@@ -94,13 +76,8 @@
         let cx = {
             SyncNetworkContext::new(
                 network_tx,
-<<<<<<< HEAD
-                globals,
-                BeaconProcessorSend(beacon_processor_tx),
+                Arc::new(network_beacon_processor),
                 chain,
-=======
-                Arc::new(network_beacon_processor),
->>>>>>> 62c91707
                 log.new(slog::o!("component" => "network_context")),
             )
         };
@@ -203,7 +180,6 @@
     }
 
     #[track_caller]
-<<<<<<< HEAD
     fn expect_parent_request(&mut self, response_type: ResponseType) -> Id {
         match response_type {
             ResponseType::Block => match self.network_rx.try_recv() {
@@ -230,24 +206,16 @@
         match response_type {
             ResponseType::Block => match self.beacon_processor_rx.try_recv() {
                 Ok(work) => {
-                    assert_eq!(work.work_type(), crate::beacon_processor::RPC_BLOCK);
+                    assert_eq!(work.work_type(), beacon_processor::RPC_BLOCK);
                 }
                 other => panic!("Expected block process, found {:?}", other),
             },
             ResponseType::Blob => match self.beacon_processor_rx.try_recv() {
                 Ok(work) => {
-                    assert_eq!(work.work_type(), crate::beacon_processor::RPC_BLOB);
+                    assert_eq!(work.work_type(), beacon_processor::RPC_BLOB);
                 }
                 other => panic!("Expected blob process, found {:?}", other),
             },
-=======
-    fn expect_block_process(&mut self) {
-        match self.beacon_processor_rx.try_recv() {
-            Ok(work) => {
-                assert_eq!(work.work_type(), beacon_processor::RPC_BLOCK);
-            }
-            other => panic!("Expected block process, found {:?}", other),
->>>>>>> 62c91707
         }
     }
 
