use beacon_chain::test_utils::RelativeSyncCommittee;
use beacon_chain::{
    test_utils::{AttestationStrategy, BeaconChainHarness, BlockStrategy, EphemeralHarnessType},
    BeaconChain, ChainConfig, StateSkipConfig, WhenSlotSkipped,
};
use environment::null_logger;
use eth2::{
    mixin::{RequestAccept, ResponseForkName, ResponseOptional},
    reqwest::RequestBuilder,
    types::{BlockId as CoreBlockId, ForkChoiceNode, StateId as CoreStateId, *},
    BeaconNodeHttpClient, Error, StatusCode, Timeouts,
};
use execution_layer::test_utils::{
    MockBuilder, Operation, DEFAULT_BUILDER_PAYLOAD_VALUE_WEI, DEFAULT_BUILDER_THRESHOLD_WEI,
    DEFAULT_MOCK_EL_PAYLOAD_VALUE_WEI,
};
use futures::stream::{Stream, StreamExt};
use futures::FutureExt;
use http_api::{
    test_utils::{create_api_server, ApiServer},
    BlockId, StateId,
};
use lighthouse_network::{Enr, EnrExt, PeerId};
use network::NetworkReceivers;
use proto_array::ExecutionStatus;
use sensitive_url::SensitiveUrl;
use slot_clock::SlotClock;
use state_processing::per_block_processing::get_expected_withdrawals;
use state_processing::per_slot_processing;
use state_processing::state_advance::partial_state_advance;
use std::convert::TryInto;
use std::sync::Arc;
use tokio::time::Duration;
use tree_hash::TreeHash;
use types::application_domain::ApplicationDomain;
use types::{
    AggregateSignature, BitList, Domain, EthSpec, ExecutionBlockHash, Hash256, Keypair,
    MainnetEthSpec, RelativeEpoch, SelectionProof, SignedRoot, Slot,
};

type E = MainnetEthSpec;

const SECONDS_PER_SLOT: u64 = 12;
const SLOTS_PER_EPOCH: u64 = 32;
const VALIDATOR_COUNT: usize = SLOTS_PER_EPOCH as usize;
const CHAIN_LENGTH: u64 = SLOTS_PER_EPOCH * 5 - 1; // Make `next_block` an epoch transition
const JUSTIFIED_EPOCH: u64 = 4;
const FINALIZED_EPOCH: u64 = 3;
const EXTERNAL_ADDR: &str = "/ip4/0.0.0.0/tcp/9000";

/// Skipping the slots around the epoch boundary allows us to check that we're obtaining states
/// from skipped slots for the finalized and justified checkpoints (instead of the state from the
/// block that those roots point to).
const SKIPPED_SLOTS: &[u64] = &[
    JUSTIFIED_EPOCH * SLOTS_PER_EPOCH - 1,
    JUSTIFIED_EPOCH * SLOTS_PER_EPOCH,
    FINALIZED_EPOCH * SLOTS_PER_EPOCH - 1,
    FINALIZED_EPOCH * SLOTS_PER_EPOCH,
];

struct ApiTester {
    harness: Arc<BeaconChainHarness<EphemeralHarnessType<E>>>,
    chain: Arc<BeaconChain<EphemeralHarnessType<E>>>,
    client: BeaconNodeHttpClient,
    next_block: SignedBlockContents<E>,
    reorg_block: SignedBlockContents<E>,
    attestations: Vec<Attestation<E>>,
    contribution_and_proofs: Vec<SignedContributionAndProof<E>>,
    attester_slashing: AttesterSlashing<E>,
    proposer_slashing: ProposerSlashing,
    voluntary_exit: SignedVoluntaryExit,
    network_rx: NetworkReceivers<E>,
    local_enr: Enr,
    external_peer_id: PeerId,
    mock_builder: Option<Arc<MockBuilder<E>>>,
}

struct ApiTesterConfig {
    spec: ChainSpec,
    retain_historic_states: bool,
    builder_threshold: Option<u128>,
}

impl Default for ApiTesterConfig {
    fn default() -> Self {
        let mut spec = E::default_spec();
        spec.shard_committee_period = 2;
        Self {
            spec,
            retain_historic_states: false,
            builder_threshold: None,
        }
    }
}

impl ApiTesterConfig {
    fn retain_historic_states(mut self) -> Self {
        self.retain_historic_states = true;
        self
    }
}

impl ApiTester {
    pub async fn new() -> Self {
        // This allows for testing voluntary exits without building out a massive chain.
        Self::new_from_config(ApiTesterConfig::default()).await
    }

    pub async fn new_with_hard_forks(altair: bool, bellatrix: bool) -> Self {
        let mut config = ApiTesterConfig::default();
        // Set whether the chain has undergone each hard fork.
        if altair {
            config.spec.altair_fork_epoch = Some(Epoch::new(0));
        }
        if bellatrix {
            config.spec.bellatrix_fork_epoch = Some(Epoch::new(0));
        }
        Self::new_from_config(config).await
    }

    pub async fn new_from_config(config: ApiTesterConfig) -> Self {
        let spec = config.spec;

        let mut harness = BeaconChainHarness::builder(MainnetEthSpec)
            .spec(spec.clone())
            .chain_config(ChainConfig {
                reconstruct_historic_states: config.retain_historic_states,
                ..ChainConfig::default()
            })
            .logger(logging::test_logger())
            .deterministic_keypairs(VALIDATOR_COUNT)
            .fresh_ephemeral_store()
            .mock_execution_layer_with_config(config.builder_threshold)
            .build();

        harness
            .mock_execution_layer
            .as_ref()
            .unwrap()
            .server
            .execution_block_generator()
            .move_to_terminal_block()
            .unwrap();

        harness.advance_slot();

        for _ in 0..CHAIN_LENGTH {
            let slot = harness.chain.slot().unwrap().as_u64();

            if !SKIPPED_SLOTS.contains(&slot) {
                harness
                    .extend_chain(
                        1,
                        BlockStrategy::OnCanonicalHead,
                        AttestationStrategy::AllValidators,
                    )
                    .await;
            }

            harness.advance_slot();
        }

        let head = harness.chain.head_snapshot();

        assert_eq!(
            harness.chain.slot().unwrap(),
            head.beacon_block.slot() + 1,
            "precondition: current slot is one after head"
        );

        let (next_block, _next_state) = harness
            .make_block(head.beacon_state.clone(), harness.chain.slot().unwrap())
            .await;
        let next_block = SignedBlockContents::from(next_block);

        // `make_block` adds random graffiti, so this will produce an alternate block
        let (reorg_block, _reorg_state) = harness
            .make_block(head.beacon_state.clone(), harness.chain.slot().unwrap() + 1)
            .await;
        let reorg_block = SignedBlockContents::from(reorg_block);

        let head_state_root = head.beacon_state_root();
        let attestations = harness
            .get_unaggregated_attestations(
                &AttestationStrategy::AllValidators,
                &head.beacon_state,
                head_state_root,
                head.beacon_block_root,
                harness.chain.slot().unwrap(),
            )
            .into_iter()
            .flat_map(|vec| vec.into_iter().map(|(attestation, _subnet_id)| attestation))
            .collect::<Vec<_>>();

        assert!(
            !attestations.is_empty(),
            "precondition: attestations for testing"
        );

        let current_epoch = harness
            .chain
            .slot()
            .expect("should get current slot")
            .epoch(E::slots_per_epoch());
        let is_altair = spec
            .altair_fork_epoch
            .map(|epoch| epoch <= current_epoch)
            .unwrap_or(false);
        let contribution_and_proofs = if is_altair {
            harness
                .make_sync_contributions(
                    &head.beacon_state,
                    head_state_root,
                    harness.chain.slot().unwrap(),
                    RelativeSyncCommittee::Current,
                )
                .into_iter()
                .filter_map(|(_, contribution)| contribution)
                .collect::<Vec<_>>()
        } else {
            vec![]
        };

        let attester_slashing = harness.make_attester_slashing(vec![0, 1]);
        let proposer_slashing = harness.make_proposer_slashing(2);
        let voluntary_exit = harness.make_voluntary_exit(3, harness.chain.epoch().unwrap());

        let chain = harness.chain.clone();

        assert_eq!(
            chain
                .canonical_head
                .cached_head()
                .finalized_checkpoint()
                .epoch,
            2,
            "precondition: finality"
        );
        assert_eq!(
            chain
                .canonical_head
                .cached_head()
                .justified_checkpoint()
                .epoch,
            3,
            "precondition: justification"
        );

        let log = null_logger().unwrap();

        let ApiServer {
            server,
            listening_socket,
            network_rx,
            local_enr,
            external_peer_id,
        } = create_api_server(chain.clone(), &harness.runtime, log).await;

        harness.runtime.task_executor.spawn(server, "api_server");

        // Late-initalize the mock builder now that the mock execution node and beacon API ports
        // have been allocated.
        let beacon_api_port = listening_socket.port();
        let beacon_url =
            SensitiveUrl::parse(format!("http://127.0.0.1:{beacon_api_port}").as_str()).unwrap();
        let mock_builder_server = harness.set_mock_builder(beacon_url.clone());

        // Start the mock builder service prior to building the chain out.
        harness.runtime.task_executor.spawn(
            async move {
                if let Err(e) = mock_builder_server.await {
                    panic!("error in mock builder server: {e:?}");
                }
            },
            "mock_builder_server",
        );

        let mock_builder = harness.mock_builder.clone();

        let client = BeaconNodeHttpClient::new(
            beacon_url,
            Timeouts::set_all(Duration::from_secs(SECONDS_PER_SLOT)),
        );

        Self {
            harness: Arc::new(harness),
            chain,
            client,
            next_block,
            reorg_block,
            attestations,
            contribution_and_proofs,
            attester_slashing,
            proposer_slashing,
            voluntary_exit,
            network_rx,
            local_enr,
            external_peer_id,
            mock_builder,
        }
    }

    pub async fn new_from_genesis() -> Self {
        let harness = Arc::new(
            BeaconChainHarness::builder(MainnetEthSpec)
                .default_spec()
                .deterministic_keypairs(VALIDATOR_COUNT)
                .fresh_ephemeral_store()
                .build(),
        );

        harness.advance_slot();

        let head = harness.chain.head_snapshot();

        let (next_block, _next_state) = harness
            .make_block(head.beacon_state.clone(), harness.chain.slot().unwrap())
            .await;
        let next_block = SignedBlockContents::from(next_block);

        // `make_block` adds random graffiti, so this will produce an alternate block
        let (reorg_block, _reorg_state) = harness
            .make_block(head.beacon_state.clone(), harness.chain.slot().unwrap())
            .await;
        let reorg_block = SignedBlockContents::from(reorg_block);

        let head_state_root = head.beacon_state_root();
        let attestations = harness
            .get_unaggregated_attestations(
                &AttestationStrategy::AllValidators,
                &head.beacon_state,
                head_state_root,
                head.beacon_block_root,
                harness.chain.slot().unwrap(),
            )
            .into_iter()
            .flat_map(|vec| vec.into_iter().map(|(attestation, _subnet_id)| attestation))
            .collect::<Vec<_>>();

        let attester_slashing = harness.make_attester_slashing(vec![0, 1]);
        let proposer_slashing = harness.make_proposer_slashing(2);
        let voluntary_exit = harness.make_voluntary_exit(3, harness.chain.epoch().unwrap());

        let chain = harness.chain.clone();

        let log = null_logger().unwrap();

        let ApiServer {
            server,
            listening_socket,
            network_rx,
            local_enr,
            external_peer_id,
        } = create_api_server(chain.clone(), &harness.runtime, log).await;

        harness.runtime.task_executor.spawn(server, "api_server");

        let client = BeaconNodeHttpClient::new(
            SensitiveUrl::parse(&format!(
                "http://{}:{}",
                listening_socket.ip(),
                listening_socket.port()
            ))
            .unwrap(),
            Timeouts::set_all(Duration::from_secs(SECONDS_PER_SLOT)),
        );

        Self {
            harness,
            chain,
            client,
            next_block,
            reorg_block,
            attestations,
            contribution_and_proofs: vec![],
            attester_slashing,
            proposer_slashing,
            voluntary_exit,
            network_rx,
            local_enr,
            external_peer_id,
            mock_builder: None,
        }
    }

    fn validator_keypairs(&self) -> &[Keypair] {
        &self.harness.validator_keypairs
    }

    pub async fn new_mev_tester() -> Self {
        let tester = Self::new_with_hard_forks(true, true)
            .await
            .test_post_validator_register_validator()
            .await;
        // Make sure bids always meet the minimum threshold.
        tester
            .mock_builder
            .as_ref()
            .unwrap()
            .add_operation(Operation::Value(Uint256::from(
                DEFAULT_BUILDER_THRESHOLD_WEI,
            )));
        tester
    }

    pub async fn new_mev_tester_no_builder_threshold() -> Self {
        let mut config = ApiTesterConfig {
            builder_threshold: Some(0),
            retain_historic_states: false,
            spec: E::default_spec(),
        };
        config.spec.altair_fork_epoch = Some(Epoch::new(0));
        config.spec.bellatrix_fork_epoch = Some(Epoch::new(0));
        let tester = Self::new_from_config(config)
            .await
            .test_post_validator_register_validator()
            .await;
        tester
            .mock_builder
            .as_ref()
            .unwrap()
            .add_operation(Operation::Value(Uint256::from(
                DEFAULT_BUILDER_PAYLOAD_VALUE_WEI,
            )));
        tester
    }

    fn skip_slots(self, count: u64) -> Self {
        for _ in 0..count {
            self.chain
                .slot_clock
                .set_slot(self.chain.slot().unwrap().as_u64() + 1);
        }

        self
    }

    fn interesting_state_ids(&self) -> Vec<StateId> {
        let mut ids = vec![
            StateId(CoreStateId::Head),
            StateId(CoreStateId::Genesis),
            StateId(CoreStateId::Finalized),
            StateId(CoreStateId::Justified),
            StateId(CoreStateId::Slot(Slot::new(0))),
            StateId(CoreStateId::Slot(Slot::new(32))),
            StateId(CoreStateId::Slot(Slot::from(SKIPPED_SLOTS[0]))),
            StateId(CoreStateId::Slot(Slot::from(SKIPPED_SLOTS[1]))),
            StateId(CoreStateId::Slot(Slot::from(SKIPPED_SLOTS[2]))),
            StateId(CoreStateId::Slot(Slot::from(SKIPPED_SLOTS[3]))),
            StateId(CoreStateId::Root(Hash256::zero())),
        ];
        ids.push(StateId(CoreStateId::Root(
            self.chain.canonical_head.cached_head().head_state_root(),
        )));
        ids
    }

    fn interesting_block_ids(&self) -> Vec<BlockId> {
        let mut ids = vec![
            BlockId(CoreBlockId::Head),
            BlockId(CoreBlockId::Genesis),
            BlockId(CoreBlockId::Finalized),
            BlockId(CoreBlockId::Justified),
            BlockId(CoreBlockId::Slot(Slot::new(0))),
            BlockId(CoreBlockId::Slot(Slot::new(32))),
            BlockId(CoreBlockId::Slot(Slot::from(SKIPPED_SLOTS[0]))),
            BlockId(CoreBlockId::Slot(Slot::from(SKIPPED_SLOTS[1]))),
            BlockId(CoreBlockId::Slot(Slot::from(SKIPPED_SLOTS[2]))),
            BlockId(CoreBlockId::Slot(Slot::from(SKIPPED_SLOTS[3]))),
            BlockId(CoreBlockId::Root(Hash256::zero())),
        ];
        ids.push(BlockId(CoreBlockId::Root(
            self.chain.canonical_head.cached_head().head_block_root(),
        )));
        ids
    }
    pub async fn test_beacon_genesis(self) -> Self {
        let result = self.client.get_beacon_genesis().await.unwrap().data;

        let state = &self.chain.head_snapshot().beacon_state;
        let expected = GenesisData {
            genesis_time: state.genesis_time(),
            genesis_validators_root: state.genesis_validators_root(),
            genesis_fork_version: self.chain.spec.genesis_fork_version,
        };

        assert_eq!(result, expected);

        self
    }

    // finalization tests
    pub async fn test_beacon_states_root_finalized(self) -> Self {
        for state_id in self.interesting_state_ids() {
            let state_root = state_id.root(&self.chain);
            let state = state_id.state(&self.chain);

            // if .root or .state fail, skip the test. those would be errors outside the scope
            // of this test, here we're testing the finalized field assuming the call to .is_finalized_state
            // occurs after the state_root and state calls, and that the state_root and state calls
            // were correct.
            if state_root.is_err() || state.is_err() {
                continue;
            }

            // now that we know the state is valid, we can unwrap() everything we need
            let result = self
                .client
                .get_beacon_states_root(state_id.0)
                .await
                .unwrap()
                .unwrap()
                .finalized
                .unwrap();

            let (state_root, _, _) = state_root.unwrap();
            let (state, _, _) = state.unwrap();
            let state_slot = state.slot();
            let expected = self
                .chain
                .is_finalized_state(&state_root, state_slot)
                .unwrap();

            assert_eq!(result, expected, "{:?}", state_id);
        }

        self
    }

    pub async fn test_beacon_states_fork_finalized(self) -> Self {
        for state_id in self.interesting_state_ids() {
            let state_root = state_id.root(&self.chain);
            let state = state_id.state(&self.chain);

            // if .root or .state fail, skip the test. those would be errors outside the scope
            // of this test, here we're testing the finalized field assuming the call to .is_finalized_state
            // occurs after the state_root and state calls, and that the state_root and state calls
            // were correct.
            if state_root.is_err() || state.is_err() {
                continue;
            }

            // now that we know the state is valid, we can unwrap() everything we need
            let result = self
                .client
                .get_beacon_states_fork(state_id.0)
                .await
                .unwrap()
                .unwrap()
                .finalized
                .unwrap();

            let (state_root, _, _) = state_root.unwrap();
            let (state, _, _) = state.unwrap();
            let state_slot = state.slot();
            let expected = self
                .chain
                .is_finalized_state(&state_root, state_slot)
                .unwrap();

            assert_eq!(result, expected, "{:?}", state_id);
        }

        self
    }

    pub async fn test_beacon_states_finality_checkpoints_finalized(self) -> Self {
        for state_id in self.interesting_state_ids() {
            let state_root = state_id.root(&self.chain);
            let state = state_id.state(&self.chain);

            // if .root or .state fail, skip the test. those would be errors outside the scope
            // of this test, here we're testing the finalized field assuming the call to .is_finalized_state
            // occurs after the state_root and state calls, and that the state_root and state calls
            // were correct.
            if state_root.is_err() || state.is_err() {
                continue;
            }

            // now that we know the state is valid, we can unwrap() everything we need
            let result = self
                .client
                .get_beacon_states_finality_checkpoints(state_id.0)
                .await
                .unwrap()
                .unwrap()
                .finalized
                .unwrap();

            let (state_root, _, _) = state_root.unwrap();
            let (state, _, _) = state.unwrap();
            let state_slot = state.slot();
            let expected = self
                .chain
                .is_finalized_state(&state_root, state_slot)
                .unwrap();

            assert_eq!(result, expected, "{:?}", state_id);
        }

        self
    }

    pub async fn test_beacon_headers_block_id_finalized(self) -> Self {
        for block_id in self.interesting_block_ids() {
            let block_root = block_id.root(&self.chain);
            let block = block_id.full_block(&self.chain).await;

            // if .root or .state fail, skip the test. those would be errors outside the scope
            // of this test, here we're testing the finalized field assuming the call to .is_finalized_state
            // occurs after the state_root and state calls, and that the state_root and state calls
            // were correct.
            if block_root.is_err() || block.is_err() {
                continue;
            }

            // now that we know the block is valid, we can unwrap() everything we need
            let result = self
                .client
                .get_beacon_headers_block_id(block_id.0)
                .await
                .unwrap()
                .unwrap()
                .finalized
                .unwrap();

            let (block_root, _, _) = block_root.unwrap();
            let (block, _, _) = block.unwrap();
            let block_slot = block.slot();
            let expected = self
                .chain
                .is_finalized_block(&block_root, block_slot)
                .unwrap();

            assert_eq!(result, expected, "{:?}", block_id);
        }

        self
    }

    pub async fn test_beacon_blocks_finalized<T: EthSpec>(self) -> Self {
        for block_id in self.interesting_block_ids() {
            let block_root = block_id.root(&self.chain);
            let block = block_id.full_block(&self.chain).await;

            // if .root or .full_block fail, skip the test. those would be errors outside the scope
            // of this test, here we're testing the finalized field assuming the call to .is_finalized_block
            // occurs after those calls, and that they were correct.
            if block_root.is_err() || block.is_err() {
                continue;
            }

            // now that we know the block is valid, we can unwrap() everything we need
            let result = self
                .client
                .get_beacon_blocks::<MainnetEthSpec>(block_id.0)
                .await
                .unwrap()
                .unwrap()
                .finalized
                .unwrap();

            let (block_root, _, _) = block_root.unwrap();
            let (block, _, _) = block.unwrap();
            let block_slot = block.slot();
            let expected = self
                .chain
                .is_finalized_block(&block_root, block_slot)
                .unwrap();

            assert_eq!(result, expected, "{:?}", block_id);
        }

        self
    }

    pub async fn test_beacon_blinded_blocks_finalized<T: EthSpec>(self) -> Self {
        for block_id in self.interesting_block_ids() {
            let block_root = block_id.root(&self.chain);
            let block = block_id.full_block(&self.chain).await;

            // if .root or .full_block fail, skip the test. those would be errors outside the scope
            // of this test, here we're testing the finalized field assuming the call to .is_finalized_block
            // occurs after those calls, and that they were correct.
            if block_root.is_err() || block.is_err() {
                continue;
            }

            // now that we know the block is valid, we can unwrap() everything we need
            let result = self
                .client
                .get_beacon_blinded_blocks::<MainnetEthSpec>(block_id.0)
                .await
                .unwrap()
                .unwrap()
                .finalized
                .unwrap();

            let (block_root, _, _) = block_root.unwrap();
            let (block, _, _) = block.unwrap();
            let block_slot = block.slot();
            let expected = self
                .chain
                .is_finalized_block(&block_root, block_slot)
                .unwrap();

            assert_eq!(result, expected, "{:?}", block_id);
        }

        self
    }

    pub async fn test_debug_beacon_states_finalized(self) -> Self {
        for state_id in self.interesting_state_ids() {
            let state_root = state_id.root(&self.chain);
            let state = state_id.state(&self.chain);

            // if .root or .state fail, skip the test. those would be errors outside the scope
            // of this test, here we're testing the finalized field assuming the call to .is_finalized_state
            // occurs after the state_root and state calls, and that the state_root and state calls
            // were correct.
            if state_root.is_err() || state.is_err() {
                continue;
            }

            // now that we know the state is valid, we can unwrap() everything we need
            let result = self
                .client
                .get_debug_beacon_states::<MainnetEthSpec>(state_id.0)
                .await
                .unwrap()
                .unwrap()
                .finalized
                .unwrap();

            let (state_root, _, _) = state_root.unwrap();
            let (state, _, _) = state.unwrap();
            let state_slot = state.slot();
            let expected = self
                .chain
                .is_finalized_state(&state_root, state_slot)
                .unwrap();

            assert_eq!(result, expected, "{:?}", state_id);
        }

        self
    }

    pub async fn test_beacon_states_root(self) -> Self {
        for state_id in self.interesting_state_ids() {
            let result = self
                .client
                .get_beacon_states_root(state_id.0)
                .await
                .unwrap()
                .map(|res| res.data.root);

            let expected = state_id
                .root(&self.chain)
                .ok()
                .map(|(root, _execution_optimistic, _finalized)| root);

            assert_eq!(result, expected, "{:?}", state_id);
        }

        self
    }

    pub async fn test_beacon_states_fork(self) -> Self {
        for state_id in self.interesting_state_ids() {
            let result = self
                .client
                .get_beacon_states_fork(state_id.0)
                .await
                .unwrap()
                .map(|res| res.data);

            let expected = state_id.fork(&self.chain).ok();

            assert_eq!(result, expected, "{:?}", state_id);
        }

        self
    }

    pub async fn test_beacon_states_finality_checkpoints(self) -> Self {
        for state_id in self.interesting_state_ids() {
            let result = self
                .client
                .get_beacon_states_finality_checkpoints(state_id.0)
                .await
                .unwrap()
                .map(|res| res.data);

            let expected = state_id.state(&self.chain).ok().map(
                |(state, _execution_optimistic, _finalized)| FinalityCheckpointsData {
                    previous_justified: state.previous_justified_checkpoint(),
                    current_justified: state.current_justified_checkpoint(),
                    finalized: state.finalized_checkpoint(),
                },
            );

            assert_eq!(result, expected, "{:?}", state_id);
        }

        self
    }

    pub async fn test_beacon_states_validator_balances(self) -> Self {
        for state_id in self.interesting_state_ids() {
            for validator_indices in self.interesting_validator_indices() {
                let state_opt = state_id.state(&self.chain).ok();
                let validators: Vec<Validator> = match state_opt.as_ref() {
                    Some((state, _execution_optimistic, _finalized)) => {
                        state.validators().clone().into()
                    }
                    None => vec![],
                };
                let validator_index_ids = validator_indices
                    .iter()
                    .cloned()
                    .map(|i| ValidatorId::Index(i))
                    .collect::<Vec<ValidatorId>>();
                let validator_pubkey_ids = validator_indices
                    .iter()
                    .cloned()
                    .map(|i| {
                        ValidatorId::PublicKey(
                            validators
                                .get(i as usize)
                                .map_or(PublicKeyBytes::empty(), |val| val.pubkey.clone()),
                        )
                    })
                    .collect::<Vec<ValidatorId>>();

                let result_index_ids = self
                    .client
                    .get_beacon_states_validator_balances(
                        state_id.0,
                        Some(validator_index_ids.as_slice()),
                    )
                    .await
                    .unwrap()
                    .map(|res| res.data);
                let result_pubkey_ids = self
                    .client
                    .get_beacon_states_validator_balances(
                        state_id.0,
                        Some(validator_pubkey_ids.as_slice()),
                    )
                    .await
                    .unwrap()
                    .map(|res| res.data);

                let expected = state_opt.map(|(state, _execution_optimistic, _finalized)| {
                    let mut validators = Vec::with_capacity(validator_indices.len());

                    for i in validator_indices {
                        if i < state.balances().len() as u64 {
                            validators.push(ValidatorBalanceData {
                                index: i as u64,
                                balance: state.balances()[i as usize],
                            });
                        }
                    }

                    validators
                });

                assert_eq!(result_index_ids, expected, "{:?}", state_id);
                assert_eq!(result_pubkey_ids, expected, "{:?}", state_id);
            }
        }

        self
    }

    pub async fn test_beacon_states_validators(self) -> Self {
        for state_id in self.interesting_state_ids() {
            for statuses in self.interesting_validator_statuses() {
                for validator_indices in self.interesting_validator_indices() {
                    let state_opt = state_id
                        .state(&self.chain)
                        .ok()
                        .map(|(state, _execution_optimistic, _finalized)| state);
                    let validators: Vec<Validator> = match state_opt.as_ref() {
                        Some(state) => state.validators().clone().into(),
                        None => vec![],
                    };
                    let validator_index_ids = validator_indices
                        .iter()
                        .cloned()
                        .map(|i| ValidatorId::Index(i))
                        .collect::<Vec<ValidatorId>>();
                    let validator_pubkey_ids = validator_indices
                        .iter()
                        .cloned()
                        .map(|i| {
                            ValidatorId::PublicKey(
                                validators
                                    .get(i as usize)
                                    .map_or(PublicKeyBytes::empty(), |val| val.pubkey.clone()),
                            )
                        })
                        .collect::<Vec<ValidatorId>>();

                    let result_index_ids = self
                        .client
                        .get_beacon_states_validators(
                            state_id.0,
                            Some(validator_index_ids.as_slice()),
                            None,
                        )
                        .await
                        .unwrap()
                        .map(|res| res.data);

                    let result_pubkey_ids = self
                        .client
                        .get_beacon_states_validators(
                            state_id.0,
                            Some(validator_pubkey_ids.as_slice()),
                            None,
                        )
                        .await
                        .unwrap()
                        .map(|res| res.data);

                    let expected = state_opt.map(|state| {
                        let epoch = state.current_epoch();
                        let far_future_epoch = self.chain.spec.far_future_epoch;

                        let mut validators = Vec::with_capacity(validator_indices.len());

                        for i in validator_indices {
                            if i >= state.validators().len() as u64 {
                                continue;
                            }
                            let validator = state.validators()[i as usize].clone();
                            let status = ValidatorStatus::from_validator(
                                &validator,
                                epoch,
                                far_future_epoch,
                            );
                            if statuses.contains(&status)
                                || statuses.is_empty()
                                || statuses.contains(&status.superstatus())
                            {
                                validators.push(ValidatorData {
                                    index: i as u64,
                                    balance: state.balances()[i as usize],
                                    status,
                                    validator,
                                });
                            }
                        }

                        validators
                    });

                    assert_eq!(result_index_ids, expected, "{:?}", state_id);
                    assert_eq!(result_pubkey_ids, expected, "{:?}", state_id);
                }
            }
        }

        self
    }

    pub async fn test_beacon_states_validator_id(self) -> Self {
        for state_id in self.interesting_state_ids() {
            let state_opt = state_id
                .state(&self.chain)
                .ok()
                .map(|(state, _execution_optimistic, _finalized)| state);
            let validators = match state_opt.as_ref() {
                Some(state) => state.validators().clone().into(),
                None => vec![],
            };

            for (i, validator) in validators.into_iter().enumerate() {
                let validator_ids = &[
                    ValidatorId::PublicKey(validator.pubkey.clone()),
                    ValidatorId::Index(i as u64),
                ];

                for validator_id in validator_ids {
                    let result = self
                        .client
                        .get_beacon_states_validator_id(state_id.0, validator_id)
                        .await
                        .unwrap()
                        .map(|res| res.data);

                    if result.is_none() && state_opt.is_none() {
                        continue;
                    }

                    let state = state_opt.as_ref().expect("result should be none");

                    let expected = {
                        let epoch = state.current_epoch();
                        let far_future_epoch = self.chain.spec.far_future_epoch;

                        ValidatorData {
                            index: i as u64,
                            balance: state.balances()[i],
                            status: ValidatorStatus::from_validator(
                                &validator,
                                epoch,
                                far_future_epoch,
                            ),
                            validator: validator.clone(),
                        }
                    };

                    assert_eq!(result, Some(expected), "{:?}, {:?}", state_id, validator_id);
                }
            }
        }

        self
    }

    pub async fn test_beacon_states_committees(self) -> Self {
        for state_id in self.interesting_state_ids() {
            let mut state_opt = state_id
                .state(&self.chain)
                .ok()
                .map(|(state, _execution_optimistic, _finalized)| state);

            let epoch_opt = state_opt.as_ref().map(|state| state.current_epoch());
            let results = self
                .client
                .get_beacon_states_committees(state_id.0, None, None, epoch_opt)
                .await
                .unwrap()
                .map(|res| res.data);

            if results.is_none() && state_opt.is_none() {
                continue;
            }

            let state = state_opt.as_mut().expect("result should be none");

            state.build_all_committee_caches(&self.chain.spec).unwrap();
            let committees = state
                .get_beacon_committees_at_epoch(RelativeEpoch::Current)
                .unwrap();

            for (i, result) in results.unwrap().into_iter().enumerate() {
                let expected = &committees[i];

                assert_eq!(result.index, expected.index, "{}", state_id);
                assert_eq!(result.slot, expected.slot, "{}", state_id);
                assert_eq!(
                    result
                        .validators
                        .into_iter()
                        .map(|i| i as usize)
                        .collect::<Vec<_>>(),
                    expected.committee.to_vec(),
                    "{}",
                    state_id
                );
            }
        }

        self
    }

    pub async fn test_beacon_states_randao(self) -> Self {
        for state_id in self.interesting_state_ids() {
            let mut state_opt = state_id
                .state(&self.chain)
                .ok()
                .map(|(state, _execution_optimistic, _finalized)| state);

            let epoch_opt = state_opt.as_ref().map(|state| state.current_epoch());
            let result = self
                .client
                .get_beacon_states_randao(state_id.0, epoch_opt)
                .await
                .unwrap()
                .map(|res| res.data);

            if result.is_none() && state_opt.is_none() {
                continue;
            }

            let state = state_opt.as_mut().expect("result should be none");
            let randao_mix = state
                .get_randao_mix(state.slot().epoch(E::slots_per_epoch()))
                .unwrap();

            assert_eq!(result.unwrap().randao, *randao_mix);
        }

        self
    }

    pub async fn test_beacon_headers_all_slots(self) -> Self {
        for slot in 0..CHAIN_LENGTH {
            let slot = Slot::from(slot);

            let result = self
                .client
                .get_beacon_headers(Some(slot), None)
                .await
                .unwrap()
                .map(|res| res.data);

            let root = self
                .chain
                .block_root_at_slot(slot, WhenSlotSkipped::None)
                .unwrap();

            if root.is_none() && result.is_none() {
                continue;
            }

            let root = root.unwrap();
            let block = self
                .chain
                .block_at_slot(slot, WhenSlotSkipped::Prev)
                .unwrap()
                .unwrap();
            let header = BlockHeaderData {
                root,
                canonical: true,
                header: BlockHeaderAndSignature {
                    message: block.message().block_header(),
                    signature: block.signature().clone().into(),
                },
            };
            let expected = vec![header];

            assert_eq!(result.unwrap(), expected, "slot {:?}", slot);
        }

        self
    }

    pub async fn test_beacon_headers_all_parents(self) -> Self {
        let mut roots = self
            .chain
            .forwards_iter_block_roots(Slot::new(0))
            .unwrap()
            .map(Result::unwrap)
            .map(|(root, _slot)| root)
            .collect::<Vec<_>>();

        // The iterator natively returns duplicate roots for skipped slots.
        roots.dedup();

        for i in 1..roots.len() {
            let parent_root = roots[i - 1];
            let child_root = roots[i];

            let result = self
                .client
                .get_beacon_headers(None, Some(parent_root))
                .await
                .unwrap()
                .unwrap()
                .data;

            assert_eq!(result.len(), 1, "i {}", i);
            assert_eq!(result[0].root, child_root, "i {}", i);
        }

        self
    }

    pub async fn test_beacon_headers_block_id(self) -> Self {
        for block_id in self.interesting_block_ids() {
            let result = self
                .client
                .get_beacon_headers_block_id(block_id.0)
                .await
                .unwrap()
                .map(|res| res.data);

            let block_root_opt = block_id
                .root(&self.chain)
                .ok()
                .map(|(root, _execution_optimistic, _finalized)| root);

            if let CoreBlockId::Slot(slot) = block_id.0 {
                if block_root_opt.is_none() {
                    assert!(SKIPPED_SLOTS.contains(&slot.as_u64()));
                } else {
                    assert!(!SKIPPED_SLOTS.contains(&slot.as_u64()));
                }
            }

            let block_opt = block_id
                .full_block(&self.chain)
                .await
                .ok()
                .map(|(block, _execution_optimistic, _finalized)| block);

            if block_opt.is_none() && result.is_none() {
                continue;
            }

            let result = result.unwrap();
            let block = block_opt.unwrap();
            let block_root = block_root_opt.unwrap();
            let canonical = self
                .chain
                .block_root_at_slot(block.slot(), WhenSlotSkipped::None)
                .unwrap()
                .map_or(false, |canonical| block_root == canonical);

            assert_eq!(result.canonical, canonical, "{:?}", block_id);
            assert_eq!(result.root, block_root, "{:?}", block_id);
            assert_eq!(
                result.header.message,
                block.message().block_header(),
                "{:?}",
                block_id
            );
            assert_eq!(
                result.header.signature,
                block.signature().clone().into(),
                "{:?}",
                block_id
            );
        }

        self
    }

    pub async fn test_beacon_blocks_root(self) -> Self {
        for block_id in self.interesting_block_ids() {
            let result = self
                .client
                .get_beacon_blocks_root(block_id.0)
                .await
                .unwrap()
                .map(|res| res.data.root);

            let expected = block_id
                .root(&self.chain)
                .ok()
                .map(|(root, _execution_optimistic, _finalized)| root);
            if let CoreBlockId::Slot(slot) = block_id.0 {
                if expected.is_none() {
                    assert!(SKIPPED_SLOTS.contains(&slot.as_u64()));
                } else {
                    assert!(!SKIPPED_SLOTS.contains(&slot.as_u64()));
                }
            }
            assert_eq!(result, expected, "{:?}", block_id);
        }

        self
    }

    pub async fn test_post_beacon_blocks_valid(mut self) -> Self {
        let next_block = self.next_block.clone();

        self.client.post_beacon_blocks(&next_block).await.unwrap();

        assert!(
            self.network_rx.network_recv.recv().await.is_some(),
            "valid blocks should be sent to network"
        );

        self
    }

    pub async fn test_post_beacon_blocks_ssz_valid(mut self) -> Self {
        let next_block = &self.next_block;

        self.client
            .post_beacon_blocks_ssz(next_block)
            .await
            .unwrap();

        assert!(
            self.network_rx.network_recv.recv().await.is_some(),
            "valid blocks should be sent to network"
        );

        self
    }

    pub async fn test_post_beacon_blocks_invalid(mut self) -> Self {
        let block = self
            .harness
            .make_block_with_modifier(
                self.harness.get_current_state(),
                self.harness.get_current_slot(),
                |b| {
                    *b.state_root_mut() = Hash256::zero();
                },
            )
            .await
            .0;

        assert!(self
            .client
            .post_beacon_blocks(&SignedBlockContents::from(block))
            .await
            .is_err());

        assert!(
            self.network_rx.network_recv.recv().await.is_some(),
            "gossip valid blocks should be sent to network"
        );

        self
    }

    pub async fn test_post_beacon_blocks_ssz_invalid(mut self) -> Self {
        let block = self
            .harness
            .make_block_with_modifier(
                self.harness.get_current_state(),
                self.harness.get_current_slot(),
                |b| {
                    *b.state_root_mut() = Hash256::zero();
                },
            )
            .await
            .0;

        assert!(self
            .client
            .post_beacon_blocks_ssz(&SignedBlockContents::from(block))
            .await
            .is_err());

        assert!(
            self.network_rx.network_recv.recv().await.is_some(),
            "gossip valid blocks should be sent to network"
        );

        self
    }

    pub async fn test_post_beacon_blocks_duplicate(self) -> Self {
        let block_contents = self
            .harness
            .make_block(
                self.harness.get_current_state(),
                self.harness.get_current_slot(),
            )
            .await
            .0
            .into();

        assert!(self
            .client
            .post_beacon_blocks(&block_contents)
            .await
            .is_ok());

        let blinded_block_contents = block_contents.clone_as_blinded();

        // Test all the POST methods in sequence, they should all behave the same.
        let responses = vec![
            self.client
                .post_beacon_blocks(&block_contents)
                .await
                .unwrap_err(),
            self.client
                .post_beacon_blocks_v2(&block_contents, None)
                .await
                .unwrap_err(),
            self.client
                .post_beacon_blocks_ssz(&block_contents)
                .await
                .unwrap_err(),
            self.client
                .post_beacon_blocks_v2_ssz(&block_contents, None)
                .await
                .unwrap_err(),
            self.client
                .post_beacon_blinded_blocks(&blinded_block_contents)
                .await
                .unwrap_err(),
            self.client
                .post_beacon_blinded_blocks_v2(&blinded_block_contents, None)
                .await
                .unwrap_err(),
            self.client
                .post_beacon_blinded_blocks_ssz(&blinded_block_contents)
                .await
                .unwrap_err(),
            self.client
                .post_beacon_blinded_blocks_v2_ssz(&blinded_block_contents, None)
                .await
                .unwrap_err(),
        ];
        for (i, response) in responses.into_iter().enumerate() {
            assert_eq!(
                response.status().unwrap(),
                StatusCode::ACCEPTED,
                "response {i}"
            );
        }

        self
    }

    pub async fn test_beacon_blocks(self) -> Self {
        for block_id in self.interesting_block_ids() {
            let expected = block_id
                .full_block(&self.chain)
                .await
                .ok()
                .map(|(block, _execution_optimistic, _finalized)| block);

            if let CoreBlockId::Slot(slot) = block_id.0 {
                if expected.is_none() {
                    assert!(SKIPPED_SLOTS.contains(&slot.as_u64()));
                } else {
                    assert!(!SKIPPED_SLOTS.contains(&slot.as_u64()));
                }
            }

            // Check the JSON endpoint.
            let json_result = self.client.get_beacon_blocks(block_id.0).await.unwrap();

            if let (Some(json), Some(expected)) = (&json_result, &expected) {
                assert_eq!(&json.data, expected.as_ref(), "{:?}", block_id);
                assert_eq!(
                    json.version,
                    Some(expected.fork_name(&self.chain.spec).unwrap())
                );
            } else {
                assert_eq!(json_result, None);
                assert_eq!(expected, None);
            }

            // Check the SSZ endpoint.
            let ssz_result = self
                .client
                .get_beacon_blocks_ssz(block_id.0, &self.chain.spec)
                .await
                .unwrap();
            assert_eq!(
                ssz_result.as_ref(),
                expected.as_ref().map(|b| b.as_ref()),
                "{:?}",
                block_id
            );

            // Check that the legacy v1 API still works but doesn't return a version field.
            let v1_result = self.client.get_beacon_blocks_v1(block_id.0).await.unwrap();
            if let (Some(v1_result), Some(expected)) = (&v1_result, &expected) {
                assert_eq!(v1_result.version, None);
                assert_eq!(&v1_result.data, expected.as_ref());
            } else {
                assert_eq!(v1_result, None);
                assert_eq!(expected, None);
            }

            // Check that version headers are provided.
            let url = self.client.get_beacon_blocks_path(block_id.0).unwrap();

            let builders: Vec<fn(RequestBuilder) -> RequestBuilder> = vec![
                |b| b,
                |b| b.accept(Accept::Ssz),
                |b| b.accept(Accept::Json),
                |b| b.accept(Accept::Any),
            ];

            for req_builder in builders {
                let raw_res = self
                    .client
                    .get_response(url.clone(), req_builder)
                    .await
                    .optional()
                    .unwrap();
                if let (Some(raw_res), Some(expected)) = (&raw_res, &expected) {
                    assert_eq!(
                        raw_res.fork_name_from_header().unwrap(),
                        Some(expected.fork_name(&self.chain.spec).unwrap())
                    );
                } else {
                    assert!(raw_res.is_none());
                    assert_eq!(expected, None);
                }
            }
        }

        self
    }

    pub async fn test_beacon_blinded_blocks(self) -> Self {
        for block_id in self.interesting_block_ids() {
            let expected = block_id
                .blinded_block(&self.chain)
                .ok()
                .map(|(block, _execution_optimistic, _finalized)| block);

            if let CoreBlockId::Slot(slot) = block_id.0 {
                if expected.is_none() {
                    assert!(SKIPPED_SLOTS.contains(&slot.as_u64()));
                } else {
                    assert!(!SKIPPED_SLOTS.contains(&slot.as_u64()));
                }
            }

            // Check the JSON endpoint.
            let json_result = self
                .client
                .get_beacon_blinded_blocks(block_id.0)
                .await
                .unwrap();

            if let (Some(json), Some(expected)) = (&json_result, &expected) {
                assert_eq!(&json.data, expected, "{:?}", block_id);
                assert_eq!(
                    json.version,
                    Some(expected.fork_name(&self.chain.spec).unwrap())
                );
            } else {
                assert_eq!(json_result, None);
                assert_eq!(expected, None);
            }

            // Check the SSZ endpoint.
            let ssz_result = self
                .client
                .get_beacon_blinded_blocks_ssz(block_id.0, &self.chain.spec)
                .await
                .unwrap();
            assert_eq!(ssz_result.as_ref(), expected.as_ref(), "{:?}", block_id);

            // Check that version headers are provided.
            let url = self
                .client
                .get_beacon_blinded_blocks_path(block_id.0)
                .unwrap();

            let builders: Vec<fn(RequestBuilder) -> RequestBuilder> = vec![
                |b| b,
                |b| b.accept(Accept::Ssz),
                |b| b.accept(Accept::Json),
                |b| b.accept(Accept::Any),
            ];

            for req_builder in builders {
                let raw_res = self
                    .client
                    .get_response(url.clone(), req_builder)
                    .await
                    .optional()
                    .unwrap();
                if let (Some(raw_res), Some(expected)) = (&raw_res, &expected) {
                    assert_eq!(
                        raw_res.fork_name_from_header().unwrap(),
                        Some(expected.fork_name(&self.chain.spec).unwrap())
                    );
                } else {
                    assert!(raw_res.is_none());
                    assert_eq!(expected, None);
                }
            }
        }

        self
    }

    pub async fn test_beacon_blocks_attestations(self) -> Self {
        for block_id in self.interesting_block_ids() {
            let result = self
                .client
                .get_beacon_blocks_attestations(block_id.0)
                .await
                .unwrap()
                .map(|res| res.data);

            let expected = block_id.full_block(&self.chain).await.ok().map(
                |(block, _execution_optimistic, _finalized)| {
                    block.message().body().attestations().clone().into()
                },
            );

            if let CoreBlockId::Slot(slot) = block_id.0 {
                if expected.is_none() {
                    assert!(SKIPPED_SLOTS.contains(&slot.as_u64()));
                } else {
                    assert!(!SKIPPED_SLOTS.contains(&slot.as_u64()));
                }
            }

            assert_eq!(result, expected, "{:?}", block_id);
        }

        self
    }

    pub async fn test_post_beacon_pool_attestations_valid(mut self) -> Self {
        self.client
            .post_beacon_pool_attestations(self.attestations.as_slice())
            .await
            .unwrap();

        assert!(
            self.network_rx.network_recv.recv().await.is_some(),
            "valid attestation should be sent to network"
        );

        self
    }

    pub async fn test_post_beacon_pool_attestations_invalid(mut self) -> Self {
        let mut attestations = Vec::new();
        for attestation in &self.attestations {
            let mut invalid_attestation = attestation.clone();
            invalid_attestation.data.slot += 1;

            // add both to ensure we only fail on invalid attestations
            attestations.push(attestation.clone());
            attestations.push(invalid_attestation);
        }

        let err = self
            .client
            .post_beacon_pool_attestations(attestations.as_slice())
            .await
            .unwrap_err();

        match err {
            Error::ServerIndexedMessage(IndexedErrorMessage {
                code,
                message: _,
                failures,
            }) => {
                assert_eq!(code, 400);
                assert_eq!(failures.len(), self.attestations.len());
            }
            _ => panic!("query did not fail correctly"),
        }

        assert!(
            self.network_rx.network_recv.recv().await.is_some(),
            "if some attestations are valid, we should send them to the network"
        );

        self
    }

    pub async fn test_get_beacon_pool_attestations(self) -> Self {
        let result = self
            .client
            .get_beacon_pool_attestations(None, None)
            .await
            .unwrap()
            .data;

        let mut expected = self.chain.op_pool.get_all_attestations();
        expected.extend(self.chain.naive_aggregation_pool.read().iter().cloned());

        assert_eq!(result, expected);

        self
    }

    pub async fn test_post_beacon_pool_attester_slashings_valid(mut self) -> Self {
        self.client
            .post_beacon_pool_attester_slashings(&self.attester_slashing)
            .await
            .unwrap();

        assert!(
            self.network_rx.network_recv.recv().await.is_some(),
            "valid attester slashing should be sent to network"
        );

        self
    }

    pub async fn test_post_beacon_pool_attester_slashings_invalid(mut self) -> Self {
        let mut slashing = self.attester_slashing.clone();
        slashing.attestation_1.data.slot += 1;

        self.client
            .post_beacon_pool_attester_slashings(&slashing)
            .await
            .unwrap_err();

        assert!(
            self.network_rx.network_recv.recv().now_or_never().is_none(),
            "invalid attester slashing should not be sent to network"
        );

        self
    }

    pub async fn test_get_beacon_pool_attester_slashings(self) -> Self {
        let result = self
            .client
            .get_beacon_pool_attester_slashings()
            .await
            .unwrap()
            .data;

        let expected = self.chain.op_pool.get_all_attester_slashings();

        assert_eq!(result, expected);

        self
    }

    pub async fn test_post_beacon_pool_proposer_slashings_valid(mut self) -> Self {
        self.client
            .post_beacon_pool_proposer_slashings(&self.proposer_slashing)
            .await
            .unwrap();

        assert!(
            self.network_rx.network_recv.recv().await.is_some(),
            "valid proposer slashing should be sent to network"
        );

        self
    }

    pub async fn test_post_beacon_pool_proposer_slashings_invalid(mut self) -> Self {
        let mut slashing = self.proposer_slashing.clone();
        slashing.signed_header_1.message.slot += 1;

        self.client
            .post_beacon_pool_proposer_slashings(&slashing)
            .await
            .unwrap_err();

        assert!(
            self.network_rx.network_recv.recv().now_or_never().is_none(),
            "invalid proposer slashing should not be sent to network"
        );

        self
    }

    pub async fn test_get_beacon_pool_proposer_slashings(self) -> Self {
        let result = self
            .client
            .get_beacon_pool_proposer_slashings()
            .await
            .unwrap()
            .data;

        let expected = self.chain.op_pool.get_all_proposer_slashings();

        assert_eq!(result, expected);

        self
    }

    pub async fn test_post_beacon_pool_voluntary_exits_valid(mut self) -> Self {
        self.client
            .post_beacon_pool_voluntary_exits(&self.voluntary_exit)
            .await
            .unwrap();

        assert!(
            self.network_rx.network_recv.recv().await.is_some(),
            "valid exit should be sent to network"
        );

        self
    }

    pub async fn test_post_beacon_pool_voluntary_exits_invalid(mut self) -> Self {
        let mut exit = self.voluntary_exit.clone();
        exit.message.epoch += 1;

        self.client
            .post_beacon_pool_voluntary_exits(&exit)
            .await
            .unwrap_err();

        assert!(
            self.network_rx.network_recv.recv().now_or_never().is_none(),
            "invalid exit should not be sent to network"
        );

        self
    }

    pub async fn test_get_beacon_pool_voluntary_exits(self) -> Self {
        let result = self
            .client
            .get_beacon_pool_voluntary_exits()
            .await
            .unwrap()
            .data;

        let expected = self.chain.op_pool.get_all_voluntary_exits();

        assert_eq!(result, expected);

        self
    }

    pub async fn test_get_config_fork_schedule(self) -> Self {
        let result = self.client.get_config_fork_schedule().await.unwrap().data;

        let expected: Vec<Fork> = ForkName::list_all()
            .into_iter()
            .filter_map(|fork| self.chain.spec.fork_for_name(fork))
            .collect();

        assert_eq!(result, expected);

        self
    }

    pub async fn test_get_config_spec(self) -> Self {
        let result = self
            .client
            .get_config_spec::<ConfigAndPresetDeneb>()
            .await
            .map(|res| ConfigAndPreset::Deneb(res.data))
            .unwrap();
        let expected = ConfigAndPreset::from_chain_spec::<E>(&self.chain.spec, None);

        assert_eq!(result, expected);

        self
    }

    pub async fn test_get_config_deposit_contract(self) -> Self {
        let result = self
            .client
            .get_config_deposit_contract()
            .await
            .unwrap()
            .data;

        let expected = DepositContractData {
            address: self.chain.spec.deposit_contract_address,
            chain_id: self.chain.spec.deposit_chain_id,
        };

        assert_eq!(result, expected);

        self
    }

    pub async fn test_get_node_version(self) -> Self {
        let result = self.client.get_node_version().await.unwrap().data;

        let expected = VersionData {
            version: lighthouse_version::version_with_platform(),
        };

        assert_eq!(result, expected);

        self
    }

    pub async fn test_get_node_syncing(self) -> Self {
        let result = self.client.get_node_syncing().await.unwrap().data;
        let head_slot = self.chain.canonical_head.cached_head().head_slot();
        let sync_distance = self.chain.slot().unwrap() - head_slot;

        let expected = SyncingData {
            is_syncing: false,
            is_optimistic: Some(false),
            // these tests run without the Bellatrix fork enabled
            el_offline: Some(true),
            head_slot,
            sync_distance,
        };

        assert_eq!(result, expected);

        self
    }

    pub async fn test_get_node_identity(self) -> Self {
        let result = self.client.get_node_identity().await.unwrap().data;

        let expected = IdentityData {
            peer_id: self.local_enr.peer_id().to_string(),
            enr: self.local_enr.clone(),
            p2p_addresses: self.local_enr.multiaddr_p2p_tcp(),
            discovery_addresses: self.local_enr.multiaddr_p2p_udp(),
            metadata: eth2::types::MetaData {
                seq_number: 0,
                attnets: "0x0000000000000000".to_string(),
                syncnets: "0x00".to_string(),
            },
        };

        assert_eq!(result, expected);

        self
    }

    pub async fn test_get_node_health(self) -> Self {
        let status = self.client.get_node_health().await;
        match status {
            Ok(_) => {
                panic!("should return 503 error status code");
            }
            Err(e) => {
                assert_eq!(e.status().unwrap(), 503);
            }
        }
        self
    }

    pub async fn test_get_node_peers_by_id(self) -> Self {
        let result = self
            .client
            .get_node_peers_by_id(self.external_peer_id.clone())
            .await
            .unwrap()
            .data;

        let expected = PeerData {
            peer_id: self.external_peer_id.to_string(),
            enr: None,
            last_seen_p2p_address: EXTERNAL_ADDR.to_string(),
            state: PeerState::Connected,
            direction: PeerDirection::Inbound,
        };

        assert_eq!(result, expected);

        self
    }

    pub async fn test_get_node_peers(self) -> Self {
        let peer_states: Vec<Option<&[PeerState]>> = vec![
            Some(&[PeerState::Connected]),
            Some(&[PeerState::Connecting]),
            Some(&[PeerState::Disconnected]),
            Some(&[PeerState::Disconnecting]),
            None,
            Some(&[PeerState::Connected, PeerState::Connecting]),
        ];
        let peer_dirs: Vec<Option<&[PeerDirection]>> = vec![
            Some(&[PeerDirection::Outbound]),
            Some(&[PeerDirection::Inbound]),
            Some(&[PeerDirection::Inbound, PeerDirection::Outbound]),
            None,
        ];

        for states in peer_states {
            for dirs in peer_dirs.clone() {
                let result = self.client.get_node_peers(states, dirs).await.unwrap();
                let expected_peer = PeerData {
                    peer_id: self.external_peer_id.to_string(),
                    enr: None,
                    last_seen_p2p_address: EXTERNAL_ADDR.to_string(),
                    state: PeerState::Connected,
                    direction: PeerDirection::Inbound,
                };

                let state_match =
                    states.map_or(true, |states| states.contains(&PeerState::Connected));
                let dir_match = dirs.map_or(true, |dirs| dirs.contains(&PeerDirection::Inbound));

                let mut expected_peers = Vec::new();
                if state_match && dir_match {
                    expected_peers.push(expected_peer);
                }

                assert_eq!(
                    result,
                    PeersData {
                        meta: PeersMetaData {
                            count: expected_peers.len() as u64
                        },
                        data: expected_peers,
                    }
                );
            }
        }
        self
    }

    pub async fn test_get_node_peer_count(self) -> Self {
        let result = self.client.get_node_peer_count().await.unwrap().data;
        assert_eq!(
            result,
            PeerCount {
                connected: 1,
                connecting: 0,
                disconnected: 0,
                disconnecting: 0,
            }
        );
        self
    }

    pub async fn test_get_debug_beacon_states(self) -> Self {
        for state_id in self.interesting_state_ids() {
            let result_json = self
                .client
                .get_debug_beacon_states(state_id.0)
                .await
                .unwrap();

            let mut expected = state_id
                .state(&self.chain)
                .ok()
                .map(|(state, _execution_optimistic, _finalized)| state);
            expected.as_mut().map(|state| state.drop_all_caches());

            if let (Some(json), Some(expected)) = (&result_json, &expected) {
                assert_eq!(json.data, *expected, "{:?}", state_id);
                assert_eq!(
                    json.version,
                    Some(expected.fork_name(&self.chain.spec).unwrap())
                );
            } else {
                assert_eq!(result_json, None);
                assert_eq!(expected, None);
            }

            // Check SSZ API.
            let result_ssz = self
                .client
                .get_debug_beacon_states_ssz(state_id.0, &self.chain.spec)
                .await
                .unwrap();
            assert_eq!(result_ssz, expected, "{:?}", state_id);

            // Check that version headers are provided.
            let url = self
                .client
                .get_debug_beacon_states_path(state_id.0)
                .unwrap();

            let builders: Vec<fn(RequestBuilder) -> RequestBuilder> =
                vec![|b| b, |b| b.accept(Accept::Ssz)];

            for req_builder in builders {
                let raw_res = self
                    .client
                    .get_response(url.clone(), req_builder)
                    .await
                    .optional()
                    .unwrap();
                if let (Some(raw_res), Some(expected)) = (&raw_res, &expected) {
                    assert_eq!(
                        raw_res.fork_name_from_header().unwrap(),
                        Some(expected.fork_name(&self.chain.spec).unwrap())
                    );
                } else {
                    assert!(raw_res.is_none());
                    assert_eq!(expected, None);
                }
            }
        }

        self
    }

    pub async fn test_get_debug_beacon_heads(self) -> Self {
        let result = self
            .client
            .get_debug_beacon_heads()
            .await
            .unwrap()
            .data
            .into_iter()
            .map(|head| (head.root, head.slot))
            .collect::<Vec<_>>();

        let expected = self.chain.heads();

        assert_eq!(result, expected);

        self
    }

    pub async fn test_get_debug_fork_choice(self) -> Self {
        let result = self.client.get_debug_fork_choice().await.unwrap();

        let beacon_fork_choice = self.chain.canonical_head.fork_choice_read_lock();

        let expected_proto_array = beacon_fork_choice.proto_array().core_proto_array();

        assert_eq!(
            result.justified_checkpoint,
            expected_proto_array.justified_checkpoint
        );
        assert_eq!(
            result.finalized_checkpoint,
            expected_proto_array.finalized_checkpoint
        );

        let expected_fork_choice_nodes: Vec<ForkChoiceNode> = expected_proto_array
            .nodes
            .iter()
            .map(|node| {
                let execution_status = if node.execution_status.is_execution_enabled() {
                    Some(node.execution_status.to_string())
                } else {
                    None
                };
                ForkChoiceNode {
                    slot: node.slot,
                    block_root: node.root,
                    parent_root: node
                        .parent
                        .and_then(|index| expected_proto_array.nodes.get(index))
                        .map(|parent| parent.root),
                    justified_epoch: node.justified_checkpoint.epoch,
                    finalized_epoch: node.finalized_checkpoint.epoch,
                    weight: node.weight,
                    validity: execution_status,
                    execution_block_hash: node
                        .execution_status
                        .block_hash()
                        .map(|block_hash| block_hash.into_root()),
                }
            })
            .collect();

        assert_eq!(result.fork_choice_nodes, expected_fork_choice_nodes);

        // need to drop beacon_fork_choice here, else borrow checker will complain
        // that self cannot be moved out since beacon_fork_choice borrowed self.chain
        // and might still live after self is moved out
        drop(beacon_fork_choice);
        self
    }

    fn validator_count(&self) -> usize {
        self.chain.head_snapshot().beacon_state.validators().len()
    }

    fn interesting_validator_indices(&self) -> Vec<Vec<u64>> {
        let validator_count = self.validator_count() as u64;

        let mut interesting = vec![
            vec![],
            vec![0],
            vec![0, 1],
            vec![0, 1, 3],
            vec![validator_count],
            vec![validator_count, 1],
            vec![validator_count, 1, 3],
            vec![u64::max_value()],
            vec![u64::max_value(), 1],
            vec![u64::max_value(), 1, 3],
        ];

        interesting.push((0..validator_count).collect());

        interesting
    }

    fn interesting_validator_statuses(&self) -> Vec<Vec<ValidatorStatus>> {
        let interesting = vec![
            vec![],
            vec![ValidatorStatus::Active],
            vec![
                ValidatorStatus::PendingInitialized,
                ValidatorStatus::PendingQueued,
                ValidatorStatus::ActiveOngoing,
                ValidatorStatus::ActiveExiting,
                ValidatorStatus::ActiveSlashed,
                ValidatorStatus::ExitedUnslashed,
                ValidatorStatus::ExitedSlashed,
                ValidatorStatus::WithdrawalPossible,
                ValidatorStatus::WithdrawalDone,
                ValidatorStatus::Active,
                ValidatorStatus::Pending,
                ValidatorStatus::Exited,
                ValidatorStatus::Withdrawal,
            ],
        ];
        interesting
    }

    pub async fn test_get_validator_duties_attester(self) -> Self {
        let current_epoch = self.chain.epoch().unwrap().as_u64();

        let half = current_epoch / 2;
        let first = current_epoch - half;
        let last = current_epoch + half;

        for epoch in first..=last {
            for indices in self.interesting_validator_indices() {
                let epoch = Epoch::from(epoch);

                // The endpoint does not allow getting duties past the next epoch.
                if epoch > current_epoch + 1 {
                    assert_eq!(
                        self.client
                            .post_validator_duties_attester(epoch, indices.as_slice())
                            .await
                            .unwrap_err()
                            .status()
                            .map(Into::into),
                        Some(400)
                    );
                    continue;
                }

                let results = self
                    .client
                    .post_validator_duties_attester(epoch, indices.as_slice())
                    .await
                    .unwrap();

                let dependent_root = self
                    .chain
                    .block_root_at_slot(
                        (epoch - 1).start_slot(E::slots_per_epoch()) - 1,
                        WhenSlotSkipped::Prev,
                    )
                    .unwrap()
                    .unwrap_or(self.chain.head_beacon_block_root());

                assert_eq!(results.dependent_root, dependent_root);

                let result_duties = results.data;

                let mut state = self
                    .chain
                    .state_at_slot(
                        epoch.start_slot(E::slots_per_epoch()),
                        StateSkipConfig::WithStateRoots,
                    )
                    .unwrap();
                state
                    .build_committee_cache(RelativeEpoch::Current, &self.chain.spec)
                    .unwrap();

                let expected_len = indices
                    .iter()
                    .filter(|i| **i < state.validators().len() as u64)
                    .count();

                assert_eq!(result_duties.len(), expected_len);

                for (indices_set, &i) in indices.iter().enumerate() {
                    if let Some(duty) = state
                        .get_attestation_duties(i as usize, RelativeEpoch::Current)
                        .unwrap()
                    {
                        let expected = AttesterData {
                            pubkey: state.validators()[i as usize].pubkey.clone().into(),
                            validator_index: i,
                            committees_at_slot: duty.committees_at_slot,
                            committee_index: duty.index,
                            committee_length: duty.committee_len as u64,
                            validator_committee_index: duty.committee_position as u64,
                            slot: duty.slot,
                        };

                        let result = result_duties
                            .iter()
                            .find(|duty| duty.validator_index == i)
                            .unwrap();

                        assert_eq!(
                            *result, expected,
                            "epoch: {}, indices_set: {}",
                            epoch, indices_set
                        );
                    } else {
                        assert!(
                            !result_duties.iter().any(|duty| duty.validator_index == i),
                            "validator index should not exist in response"
                        );
                    }
                }
            }
        }

        self
    }

    pub async fn test_get_validator_duties_proposer(self) -> Self {
        let current_epoch = self.chain.epoch().unwrap();

        for epoch in 0..=self.chain.epoch().unwrap().as_u64() + 1 {
            let epoch = Epoch::from(epoch);

            let dependent_root = self
                .chain
                .block_root_at_slot(
                    epoch.start_slot(E::slots_per_epoch()) - 1,
                    WhenSlotSkipped::Prev,
                )
                .unwrap()
                .unwrap_or(self.chain.head_beacon_block_root());

            // Presently, the beacon chain harness never runs the code that primes the proposer
            // cache. If this changes in the future then we'll need some smarter logic here, but
            // this is succinct and effective for the time being.
            assert!(
                self.chain
                    .beacon_proposer_cache
                    .lock()
                    .get_epoch::<E>(dependent_root, epoch)
                    .is_none(),
                "the proposer cache should miss initially"
            );

            let result = self
                .client
                .get_validator_duties_proposer(epoch)
                .await
                .unwrap();

            // Check that current-epoch requests prime the proposer cache, whilst non-current
            // requests don't.
            if epoch == current_epoch {
                assert!(
                    self.chain
                        .beacon_proposer_cache
                        .lock()
                        .get_epoch::<E>(dependent_root, epoch)
                        .is_some(),
                    "a current-epoch request should prime the proposer cache"
                );
            } else {
                assert!(
                    self.chain
                        .beacon_proposer_cache
                        .lock()
                        .get_epoch::<E>(dependent_root, epoch)
                        .is_none(),
                    "a non-current-epoch request should not prime the proposer cache"
                );
            }

            let mut state = self
                .chain
                .state_at_slot(
                    epoch.start_slot(E::slots_per_epoch()),
                    StateSkipConfig::WithStateRoots,
                )
                .unwrap();

            state
                .build_committee_cache(RelativeEpoch::Current, &self.chain.spec)
                .unwrap();

            let expected_duties = epoch
                .slot_iter(E::slots_per_epoch())
                .map(|slot| {
                    let index = state
                        .get_beacon_proposer_index(slot, &self.chain.spec)
                        .unwrap();
                    let pubkey = state.validators()[index].pubkey.clone().into();

                    ProposerData {
                        pubkey,
                        validator_index: index as u64,
                        slot,
                    }
                })
                .collect::<Vec<_>>();

            let expected = DutiesResponse {
                data: expected_duties,
                execution_optimistic: Some(false),
                dependent_root,
            };

            assert_eq!(result, expected);

            // If it's the current epoch, check the function with a primed proposer cache.
            if epoch == current_epoch {
                // This is technically a double-check, but it's defensive.
                assert!(
                    self.chain
                        .beacon_proposer_cache
                        .lock()
                        .get_epoch::<E>(dependent_root, epoch)
                        .is_some(),
                    "the request should prime the proposer cache"
                );

                let result = self
                    .client
                    .get_validator_duties_proposer(epoch)
                    .await
                    .unwrap();

                assert_eq!(result, expected);
            }
        }

        // Requests to the epochs after the next epoch should fail.
        self.client
            .get_validator_duties_proposer(current_epoch + 2)
            .await
            .unwrap_err();

        self
    }

    pub async fn test_get_validator_duties_early(self) -> Self {
        let current_epoch = self.chain.epoch().unwrap();
        let next_epoch = current_epoch + 1;
        let current_epoch_start = self
            .chain
            .slot_clock
            .start_of(current_epoch.start_slot(E::slots_per_epoch()))
            .unwrap();

        self.chain.slot_clock.set_current_time(
            current_epoch_start
                - self.chain.spec.maximum_gossip_clock_disparity()
                - Duration::from_millis(1),
        );

        let dependent_root = self
            .chain
            .block_root_at_slot(
                current_epoch.start_slot(E::slots_per_epoch()) - 1,
                WhenSlotSkipped::Prev,
            )
            .unwrap()
            .unwrap_or(self.chain.head_beacon_block_root());

        self.client
            .get_validator_duties_proposer(current_epoch)
            .await
            .expect("should get proposer duties for the next epoch outside of tolerance");

        assert!(
            self.chain
                .beacon_proposer_cache
                .lock()
                .get_epoch::<E>(dependent_root, current_epoch)
                .is_none(),
            "should not prime the proposer cache outside of tolerance"
        );

        assert_eq!(
            self.client
                .post_validator_duties_attester(next_epoch, &[0])
                .await
                .unwrap_err()
                .status()
                .map(Into::into),
            Some(400),
            "should not get attester duties outside of tolerance"
        );

        self.chain.slot_clock.set_current_time(
            current_epoch_start - self.chain.spec.maximum_gossip_clock_disparity(),
        );

        self.client
            .get_validator_duties_proposer(current_epoch)
            .await
            .expect("should get proposer duties within tolerance");

        assert!(
            self.chain
                .beacon_proposer_cache
                .lock()
                .get_epoch::<E>(dependent_root, current_epoch)
                .is_some(),
            "should prime the proposer cache inside the tolerance"
        );

        self.client
            .post_validator_duties_attester(next_epoch, &[0])
            .await
            .expect("should get attester duties within tolerance");

        self
    }

    pub async fn test_block_production(self) -> Self {
        let fork = self.chain.canonical_head.cached_head().head_fork();
        let genesis_validators_root = self.chain.genesis_validators_root;

        for _ in 0..E::slots_per_epoch() * 3 {
            let slot = self.chain.slot().unwrap();
            let epoch = self.chain.epoch().unwrap();

            let proposer_pubkey_bytes = self
                .client
                .get_validator_duties_proposer(epoch)
                .await
                .unwrap()
                .data
                .into_iter()
                .find(|duty| duty.slot == slot)
                .map(|duty| duty.pubkey)
                .unwrap();
            let proposer_pubkey = (&proposer_pubkey_bytes).try_into().unwrap();

            let sk = self
                .validator_keypairs()
                .iter()
                .find(|kp| kp.pk == proposer_pubkey)
                .map(|kp| kp.sk.clone())
                .unwrap();

            let randao_reveal = {
                let domain = self.chain.spec.get_domain(
                    epoch,
                    Domain::Randao,
                    &fork,
                    genesis_validators_root,
                );
                let message = epoch.signing_root(domain);
                sk.sign(message).into()
            };

            let block = self
                .client
                .get_validator_blocks::<E, FullPayload<E>>(slot, &randao_reveal, None)
                .await
                .unwrap()
                .data
                .deconstruct()
                .0;

            let signed_block = block.sign(&sk, &fork, genesis_validators_root, &self.chain.spec);
            let signed_block_contents =
                SignedBlockContents::try_from(signed_block.clone()).unwrap();

            self.client
                .post_beacon_blocks(&signed_block_contents)
                .await
                .unwrap();

            assert_eq!(self.chain.head_beacon_block().as_ref(), &signed_block);

            self.chain.slot_clock.set_slot(slot.as_u64() + 1);
        }

        self
    }

    pub async fn test_block_production_ssz(self) -> Self {
        let fork = self.chain.canonical_head.cached_head().head_fork();
        let genesis_validators_root = self.chain.genesis_validators_root;

        for _ in 0..E::slots_per_epoch() * 3 {
            let slot = self.chain.slot().unwrap();
            let epoch = self.chain.epoch().unwrap();

            let proposer_pubkey_bytes = self
                .client
                .get_validator_duties_proposer(epoch)
                .await
                .unwrap()
                .data
                .into_iter()
                .find(|duty| duty.slot == slot)
                .map(|duty| duty.pubkey)
                .unwrap();
            let proposer_pubkey = (&proposer_pubkey_bytes).try_into().unwrap();

            let sk = self
                .validator_keypairs()
                .iter()
                .find(|kp| kp.pk == proposer_pubkey)
                .map(|kp| kp.sk.clone())
                .unwrap();

            let randao_reveal = {
                let domain = self.chain.spec.get_domain(
                    epoch,
                    Domain::Randao,
                    &fork,
                    genesis_validators_root,
                );
                let message = epoch.signing_root(domain);
                sk.sign(message).into()
            };

            let block_bytes = self
                .client
                .get_validator_blocks_ssz::<E, FullPayload<E>>(slot, &randao_reveal, None)
                .await
                .unwrap()
                .expect("block bytes");

            let block =
                BeaconBlock::<E, FullPayload<E>>::from_ssz_bytes(&block_bytes, &self.chain.spec)
                    .expect("block bytes can be decoded");

            let signed_block = block.sign(&sk, &fork, genesis_validators_root, &self.chain.spec);

            self.client
                .post_beacon_blocks_ssz(&signed_block)
                .await
                .unwrap();

            assert_eq!(self.chain.head_beacon_block().as_ref(), &signed_block);

            self.chain.slot_clock.set_slot(slot.as_u64() + 1);
        }

        self
    }

    pub async fn test_block_production_no_verify_randao(self) -> Self {
        for _ in 0..E::slots_per_epoch() {
            let slot = self.chain.slot().unwrap();

            let block = self
                .client
                .get_validator_blocks_modular::<E, FullPayload<E>>(
                    slot,
                    &Signature::infinity().unwrap().into(),
                    None,
                    SkipRandaoVerification::Yes,
                )
                .await
                .unwrap()
                .data
                .deconstruct()
                .0;
            assert_eq!(block.slot(), slot);
            self.chain.slot_clock.set_slot(slot.as_u64() + 1);
        }

        self
    }

    pub async fn test_block_production_verify_randao_invalid(self) -> Self {
        let fork = self.chain.canonical_head.cached_head().head_fork();
        let genesis_validators_root = self.chain.genesis_validators_root;

        for _ in 0..E::slots_per_epoch() {
            let slot = self.chain.slot().unwrap();
            let epoch = self.chain.epoch().unwrap();

            let proposer_pubkey_bytes = self
                .client
                .get_validator_duties_proposer(epoch)
                .await
                .unwrap()
                .data
                .into_iter()
                .find(|duty| duty.slot == slot)
                .map(|duty| duty.pubkey)
                .unwrap();
            let proposer_pubkey = (&proposer_pubkey_bytes).try_into().unwrap();

            let sk = self
                .validator_keypairs()
                .iter()
                .find(|kp| kp.pk == proposer_pubkey)
                .map(|kp| kp.sk.clone())
                .unwrap();

            let bad_randao_reveal = {
                let domain = self.chain.spec.get_domain(
                    epoch,
                    Domain::Randao,
                    &fork,
                    genesis_validators_root,
                );
                let message = (epoch + 1).signing_root(domain);
                sk.sign(message).into()
            };

            // Check failure with no `skip_randao_verification` passed.
            self.client
                .get_validator_blocks::<E, FullPayload<E>>(slot, &bad_randao_reveal, None)
                .await
                .unwrap_err();

            // Check failure with `skip_randao_verification` (requires infinity sig).
            self.client
                .get_validator_blocks_modular::<E, FullPayload<E>>(
                    slot,
                    &bad_randao_reveal,
                    None,
                    SkipRandaoVerification::Yes,
                )
                .await
                .unwrap_err();

            self.chain.slot_clock.set_slot(slot.as_u64() + 1);
        }

        self
    }

    pub async fn test_blinded_block_production<Payload: AbstractExecPayload<E>>(&self) {
        let fork = self.chain.canonical_head.cached_head().head_fork();
        let genesis_validators_root = self.chain.genesis_validators_root;

        for _ in 0..E::slots_per_epoch() * 3 {
            let slot = self.chain.slot().unwrap();
            let epoch = self.chain.epoch().unwrap();

            let proposer_pubkey_bytes = self
                .client
                .get_validator_duties_proposer(epoch)
                .await
                .unwrap()
                .data
                .into_iter()
                .find(|duty| duty.slot == slot)
                .map(|duty| duty.pubkey)
                .unwrap();
            let proposer_pubkey = (&proposer_pubkey_bytes).try_into().unwrap();

            let sk = self
                .validator_keypairs()
                .iter()
                .find(|kp| kp.pk == proposer_pubkey)
                .map(|kp| kp.sk.clone())
                .unwrap();

            let randao_reveal = {
                let domain = self.chain.spec.get_domain(
                    epoch,
                    Domain::Randao,
                    &fork,
                    genesis_validators_root,
                );
                let message = epoch.signing_root(domain);
                sk.sign(message).into()
            };

            let block = self
                .client
                .get_validator_blinded_blocks::<E, Payload>(slot, &randao_reveal, None)
                .await
                .unwrap()
                .data;

            let signed_block_contents =
                block.sign(&sk, &fork, genesis_validators_root, &self.chain.spec);

            self.client
                .post_beacon_blinded_blocks(&signed_block_contents)
                .await
                .unwrap();

            // This converts the generic `Payload` to a concrete type for comparison.
            let signed_block = signed_block_contents.deconstruct().0;
            let head_block = SignedBeaconBlock::from(signed_block.clone());
            assert_eq!(head_block, signed_block);

            self.chain.slot_clock.set_slot(slot.as_u64() + 1);
        }
    }

    pub async fn test_blinded_block_production_ssz<Payload: AbstractExecPayload<E>>(&self) {
        let fork = self.chain.canonical_head.cached_head().head_fork();
        let genesis_validators_root = self.chain.genesis_validators_root;

        for _ in 0..E::slots_per_epoch() * 3 {
            let slot = self.chain.slot().unwrap();
            let epoch = self.chain.epoch().unwrap();

            let proposer_pubkey_bytes = self
                .client
                .get_validator_duties_proposer(epoch)
                .await
                .unwrap()
                .data
                .into_iter()
                .find(|duty| duty.slot == slot)
                .map(|duty| duty.pubkey)
                .unwrap();
            let proposer_pubkey = (&proposer_pubkey_bytes).try_into().unwrap();

            let sk = self
                .validator_keypairs()
                .iter()
                .find(|kp| kp.pk == proposer_pubkey)
                .map(|kp| kp.sk.clone())
                .unwrap();

            let randao_reveal = {
                let domain = self.chain.spec.get_domain(
                    epoch,
                    Domain::Randao,
                    &fork,
                    genesis_validators_root,
                );
                let message = epoch.signing_root(domain);
                sk.sign(message).into()
            };

<<<<<<< HEAD
            let block_contents = self
=======
            let block_bytes = self
>>>>>>> 441fc169
                .client
                .get_validator_blinded_blocks_ssz::<E, Payload>(slot, &randao_reveal, None)
                .await
                .unwrap()
                .expect("block bytes");

            let block = BeaconBlock::<E, Payload>::from_ssz_bytes(&block_bytes, &self.chain.spec)
                .expect("block bytes can be decoded");

            let signed_block_contents =
                block_contents.sign(&sk, &fork, genesis_validators_root, &self.chain.spec);

            self.client
                .post_beacon_blinded_blocks_ssz(&signed_block_contents)
                .await
                .unwrap();

            // This converts the generic `Payload` to a concrete type for comparison.
            let signed_block = signed_block_contents.deconstruct().0;
            let head_block = SignedBeaconBlock::from(signed_block.clone());
            assert_eq!(head_block, signed_block);

            self.chain.slot_clock.set_slot(slot.as_u64() + 1);
        }
    }

    pub async fn test_blinded_block_production_no_verify_randao<Payload: AbstractExecPayload<E>>(
        self,
    ) -> Self {
        for _ in 0..E::slots_per_epoch() {
            let slot = self.chain.slot().unwrap();

            let block_contents = self
                .client
                .get_validator_blinded_blocks_modular::<E, Payload>(
                    slot,
                    &Signature::infinity().unwrap().into(),
                    None,
                    SkipRandaoVerification::Yes,
                )
                .await
                .unwrap()
                .data;
            assert_eq!(block_contents.block().slot(), slot);
            self.chain.slot_clock.set_slot(slot.as_u64() + 1);
        }

        self
    }

    pub async fn test_blinded_block_production_verify_randao_invalid<
        Payload: AbstractExecPayload<E>,
    >(
        self,
    ) -> Self {
        let fork = self.chain.canonical_head.cached_head().head_fork();
        let genesis_validators_root = self.chain.genesis_validators_root;

        for _ in 0..E::slots_per_epoch() {
            let slot = self.chain.slot().unwrap();
            let epoch = self.chain.epoch().unwrap();

            let proposer_pubkey_bytes = self
                .client
                .get_validator_duties_proposer(epoch)
                .await
                .unwrap()
                .data
                .into_iter()
                .find(|duty| duty.slot == slot)
                .map(|duty| duty.pubkey)
                .unwrap();
            let proposer_pubkey = (&proposer_pubkey_bytes).try_into().unwrap();

            let sk = self
                .validator_keypairs()
                .iter()
                .find(|kp| kp.pk == proposer_pubkey)
                .map(|kp| kp.sk.clone())
                .unwrap();

            let bad_randao_reveal = {
                let domain = self.chain.spec.get_domain(
                    epoch,
                    Domain::Randao,
                    &fork,
                    genesis_validators_root,
                );
                let message = (epoch + 1).signing_root(domain);
                sk.sign(message).into()
            };

            // Check failure with full randao verification enabled.
            self.client
                .get_validator_blinded_blocks::<E, Payload>(slot, &bad_randao_reveal, None)
                .await
                .unwrap_err();

            // Check failure with `skip_randao_verification` (requires infinity sig).
            self.client
                .get_validator_blinded_blocks_modular::<E, Payload>(
                    slot,
                    &bad_randao_reveal,
                    None,
                    SkipRandaoVerification::Yes,
                )
                .await
                .unwrap_err();

            self.chain.slot_clock.set_slot(slot.as_u64() + 1);
        }

        self
    }

    pub async fn test_get_validator_attestation_data(self) -> Self {
        let mut state = self.chain.head_beacon_state_cloned();
        let slot = state.slot();
        state
            .build_committee_cache(RelativeEpoch::Current, &self.chain.spec)
            .unwrap();

        for index in 0..state.get_committee_count_at_slot(slot).unwrap() {
            let result = self
                .client
                .get_validator_attestation_data(slot, index)
                .await
                .unwrap()
                .data;

            let expected = self
                .chain
                .produce_unaggregated_attestation(slot, index)
                .unwrap()
                .data;

            assert_eq!(result, expected);
        }

        self
    }

    pub async fn test_get_validator_aggregate_attestation(self) -> Self {
        let attestation = self
            .chain
            .head_beacon_block()
            .message()
            .body()
            .attestations()[0]
            .clone();

        let result = self
            .client
            .get_validator_aggregate_attestation(
                attestation.data.slot,
                attestation.data.tree_hash_root(),
            )
            .await
            .unwrap()
            .unwrap()
            .data;

        let expected = attestation;

        assert_eq!(result, expected);

        self
    }

    pub async fn get_aggregate(&mut self) -> SignedAggregateAndProof<E> {
        let slot = self.chain.slot().unwrap();
        let epoch = self.chain.epoch().unwrap();

        let mut head = self.chain.head_snapshot().as_ref().clone();
        while head.beacon_state.current_epoch() < epoch {
            per_slot_processing(&mut head.beacon_state, None, &self.chain.spec).unwrap();
        }
        head.beacon_state
            .build_committee_cache(RelativeEpoch::Current, &self.chain.spec)
            .unwrap();

        let committee_len = head.beacon_state.get_committee_count_at_slot(slot).unwrap();
        let fork = head.beacon_state.fork();
        let genesis_validators_root = self.chain.genesis_validators_root;

        let duties = self
            .client
            .post_validator_duties_attester(
                epoch,
                (0..self.validator_keypairs().len() as u64)
                    .collect::<Vec<u64>>()
                    .as_slice(),
            )
            .await
            .unwrap()
            .data;

        let (i, kp, duty, proof) = self
            .validator_keypairs()
            .iter()
            .enumerate()
            .find_map(|(i, kp)| {
                let duty = duties[i].clone();

                let proof = SelectionProof::new::<E>(
                    duty.slot,
                    &kp.sk,
                    &fork,
                    genesis_validators_root,
                    &self.chain.spec,
                );

                if proof
                    .is_aggregator(committee_len as usize, &self.chain.spec)
                    .unwrap()
                {
                    Some((i, kp, duty, proof))
                } else {
                    None
                }
            })
            .expect("there is at least one aggregator for this epoch")
            .clone();

        if duty.slot > slot {
            self.chain.slot_clock.set_slot(duty.slot.into());
        }

        let attestation_data = self
            .client
            .get_validator_attestation_data(duty.slot, duty.committee_index)
            .await
            .unwrap()
            .data;

        let mut attestation = Attestation {
            aggregation_bits: BitList::with_capacity(duty.committee_length as usize).unwrap(),
            data: attestation_data,
            signature: AggregateSignature::infinity(),
        };

        attestation
            .sign(
                &kp.sk,
                duty.validator_committee_index as usize,
                &fork,
                genesis_validators_root,
                &self.chain.spec,
            )
            .unwrap();

        SignedAggregateAndProof::from_aggregate(
            i as u64,
            attestation,
            Some(proof),
            &kp.sk,
            &fork,
            genesis_validators_root,
            &self.chain.spec,
        )
    }

    pub async fn test_get_validator_aggregate_and_proofs_valid(mut self) -> Self {
        let aggregate = self.get_aggregate().await;

        self.client
            .post_validator_aggregate_and_proof::<E>(&[aggregate])
            .await
            .unwrap();

        assert!(self.network_rx.network_recv.recv().await.is_some());

        self
    }

    pub async fn test_get_validator_aggregate_and_proofs_invalid(mut self) -> Self {
        let mut aggregate = self.get_aggregate().await;

        aggregate.message.aggregate.data.slot += 1;

        self.client
            .post_validator_aggregate_and_proof::<E>(&[aggregate])
            .await
            .unwrap_err();

        assert!(self.network_rx.network_recv.recv().now_or_never().is_none());

        self
    }

    pub async fn test_get_validator_beacon_committee_subscriptions(mut self) -> Self {
        let subscription = BeaconCommitteeSubscription {
            validator_index: 0,
            committee_index: 0,
            committees_at_slot: 1,
            slot: Slot::new(1),
            is_aggregator: true,
        };

        self.client
            .post_validator_beacon_committee_subscriptions(&[subscription])
            .await
            .unwrap();

        self.network_rx
            .validator_subscription_recv
            .recv()
            .now_or_never()
            .unwrap();

        self
    }

    pub async fn test_post_validator_register_validator(self) -> Self {
        let mut registrations = vec![];
        let mut fee_recipients = vec![];

        let genesis_epoch = self.chain.spec.genesis_slot.epoch(E::slots_per_epoch());
        let fork = Fork {
            current_version: self.chain.spec.genesis_fork_version,
            previous_version: self.chain.spec.genesis_fork_version,
            epoch: genesis_epoch,
        };

        let expected_gas_limit = 11_111_111;

        for (val_index, keypair) in self.validator_keypairs().iter().enumerate() {
            let pubkey = keypair.pk.compress();
            let fee_recipient = Address::from_low_u64_be(val_index as u64);

            let data = ValidatorRegistrationData {
                fee_recipient,
                gas_limit: expected_gas_limit,
                timestamp: 0,
                pubkey,
            };

            let domain = self.chain.spec.get_domain(
                genesis_epoch,
                Domain::ApplicationMask(ApplicationDomain::Builder),
                &fork,
                Hash256::zero(),
            );
            let message = data.signing_root(domain);
            let signature = keypair.sk.sign(message);

            let signed = SignedValidatorRegistrationData {
                message: data,
                signature,
            };

            fee_recipients.push(fee_recipient);
            registrations.push(signed);
        }

        self.client
            .post_validator_register_validator(&registrations)
            .await
            .unwrap();

        for (val_index, (_, fee_recipient)) in self
            .chain
            .head_snapshot()
            .beacon_state
            .validators()
            .into_iter()
            .zip(fee_recipients.into_iter())
            .enumerate()
        {
            let actual = self
                .chain
                .execution_layer
                .as_ref()
                .unwrap()
                .get_suggested_fee_recipient(val_index as u64)
                .await;
            assert_eq!(actual, fee_recipient);
        }

        self
    }

    pub async fn test_post_validator_register_validator_slashed(self) -> Self {
        // slash a validator
        self.client
            .post_beacon_pool_attester_slashings(&self.attester_slashing)
            .await
            .unwrap();

        self.harness
            .extend_chain(
                1,
                BlockStrategy::OnCanonicalHead,
                AttestationStrategy::AllValidators,
            )
            .await;

        let mut registrations = vec![];
        let mut fee_recipients = vec![];

        let genesis_epoch = self.chain.spec.genesis_slot.epoch(E::slots_per_epoch());
        let fork = Fork {
            current_version: self.chain.spec.genesis_fork_version,
            previous_version: self.chain.spec.genesis_fork_version,
            epoch: genesis_epoch,
        };

        let expected_gas_limit = 11_111_111;

        for (val_index, keypair) in self.validator_keypairs().iter().enumerate() {
            let pubkey = keypair.pk.compress();
            let fee_recipient = Address::from_low_u64_be(val_index as u64);

            let data = ValidatorRegistrationData {
                fee_recipient,
                gas_limit: expected_gas_limit,
                timestamp: 0,
                pubkey,
            };

            let domain = self.chain.spec.get_domain(
                genesis_epoch,
                Domain::ApplicationMask(ApplicationDomain::Builder),
                &fork,
                Hash256::zero(),
            );
            let message = data.signing_root(domain);
            let signature = keypair.sk.sign(message);

            let signed = SignedValidatorRegistrationData {
                message: data,
                signature,
            };

            fee_recipients.push(fee_recipient);
            registrations.push(signed);
        }

        self.client
            .post_validator_register_validator(&registrations)
            .await
            .unwrap();

        for (val_index, (_, fee_recipient)) in self
            .chain
            .head_snapshot()
            .beacon_state
            .validators()
            .into_iter()
            .zip(fee_recipients.into_iter())
            .enumerate()
        {
            let actual = self
                .chain
                .execution_layer
                .as_ref()
                .unwrap()
                .get_suggested_fee_recipient(val_index as u64)
                .await;
            if val_index == 0 || val_index == 1 {
                assert_eq!(actual, Address::from_low_u64_be(val_index as u64));
            } else {
                assert_eq!(actual, fee_recipient);
            }
        }

        self
    }

    pub async fn test_post_validator_liveness_epoch(self) -> Self {
        let epoch = self.chain.epoch().unwrap();
        let head_state = self.chain.head_beacon_state_cloned();
        let indices = (0..head_state.validators().len())
            .map(|i| i as u64)
            .collect::<Vec<_>>();

        // Construct the expected response
        let expected: Vec<StandardLivenessResponseData> = head_state
            .validators()
            .iter()
            .enumerate()
            .map(|(index, _)| StandardLivenessResponseData {
                index: index as u64,
                is_live: false,
            })
            .collect();

        let result = self
            .client
            .post_validator_liveness_epoch(epoch, indices.clone())
            .await
            .unwrap()
            .data;

        assert_eq!(result, expected);

        // Attest to the current slot
        self.client
            .post_beacon_pool_attestations(self.attestations.as_slice())
            .await
            .unwrap();

        let result = self
            .client
            .post_validator_liveness_epoch(epoch, indices.clone())
            .await
            .unwrap()
            .data;

        let committees = head_state
            .get_beacon_committees_at_slot(self.chain.slot().unwrap())
            .unwrap();
        let attesting_validators: Vec<usize> = committees
            .into_iter()
            .flat_map(|committee| committee.committee.iter().cloned())
            .collect();
        // All attesters should now be considered live
        let expected = expected
            .into_iter()
            .map(|mut a| {
                if attesting_validators.contains(&(a.index as usize)) {
                    a.is_live = true;
                }
                a
            })
            .collect::<Vec<_>>();

        assert_eq!(result, expected);

        self
    }

    // Helper function for tests that require a valid RANDAO signature.
    async fn get_test_randao(&self, slot: Slot, epoch: Epoch) -> (u64, SignatureBytes) {
        let fork = self.chain.canonical_head.cached_head().head_fork();
        let genesis_validators_root = self.chain.genesis_validators_root;

        let (proposer_pubkey_bytes, proposer_index) = self
            .client
            .get_validator_duties_proposer(epoch)
            .await
            .unwrap()
            .data
            .into_iter()
            .find(|duty| duty.slot == slot)
            .map(|duty| (duty.pubkey, duty.validator_index))
            .unwrap();
        let proposer_pubkey = (&proposer_pubkey_bytes).try_into().unwrap();

        let sk = self
            .validator_keypairs()
            .iter()
            .find(|kp| kp.pk == proposer_pubkey)
            .map(|kp| kp.sk.clone())
            .unwrap();

        let randao_reveal = {
            let domain =
                self.chain
                    .spec
                    .get_domain(epoch, Domain::Randao, &fork, genesis_validators_root);
            let message = epoch.signing_root(domain);
            sk.sign(message).into()
        };
        (proposer_index, randao_reveal)
    }

    pub async fn test_payload_respects_registration(self) -> Self {
        let slot = self.chain.slot().unwrap();
        let epoch = self.chain.epoch().unwrap();

        let (proposer_index, randao_reveal) = self.get_test_randao(slot, epoch).await;

        let payload: BlindedPayload<E> = self
            .client
            .get_validator_blinded_blocks::<E, BlindedPayload<E>>(slot, &randao_reveal, None)
            .await
            .unwrap()
            .data
            .block()
            .body()
            .execution_payload()
            .unwrap()
            .into();

        let expected_fee_recipient = Address::from_low_u64_be(proposer_index as u64);
        assert_eq!(payload.fee_recipient(), expected_fee_recipient);
        assert_eq!(payload.gas_limit(), 11_111_111);

        // If this cache is empty, it indicates fallback was not used, so the payload came from the
        // mock builder.
        assert!(self
            .chain
            .execution_layer
            .as_ref()
            .unwrap()
            .get_payload_by_root(&payload.tree_hash_root())
            .is_none());

        self
    }

    pub async fn test_payload_accepts_mutated_gas_limit(self) -> Self {
        // Mutate gas limit.
        self.mock_builder
            .as_ref()
            .unwrap()
            .add_operation(Operation::GasLimit(30_000_000));

        let slot = self.chain.slot().unwrap();
        let epoch = self.chain.epoch().unwrap();

        let (proposer_index, randao_reveal) = self.get_test_randao(slot, epoch).await;

        let payload: BlindedPayload<E> = self
            .client
            .get_validator_blinded_blocks::<E, BlindedPayload<E>>(slot, &randao_reveal, None)
            .await
            .unwrap()
            .data
            .block()
            .body()
            .execution_payload()
            .unwrap()
            .into();

        let expected_fee_recipient = Address::from_low_u64_be(proposer_index as u64);
        assert_eq!(payload.fee_recipient(), expected_fee_recipient);
        assert_eq!(payload.gas_limit(), 30_000_000);

        // This cache should not be populated because fallback should not have been used.
        assert!(self
            .chain
            .execution_layer
            .as_ref()
            .unwrap()
            .get_payload_by_root(&payload.tree_hash_root())
            .is_none());
        self
    }

    pub async fn test_payload_accepts_changed_fee_recipient(self) -> Self {
        let test_fee_recipient = "0x4242424242424242424242424242424242424242"
            .parse::<Address>()
            .unwrap();

        // Mutate fee recipient.
        self.mock_builder
            .as_ref()
            .unwrap()
            .add_operation(Operation::FeeRecipient(test_fee_recipient));

        let slot = self.chain.slot().unwrap();
        let epoch = self.chain.epoch().unwrap();

        let (_, randao_reveal) = self.get_test_randao(slot, epoch).await;

        let payload: BlindedPayload<E> = self
            .client
            .get_validator_blinded_blocks::<E, BlindedPayload<E>>(slot, &randao_reveal, None)
            .await
            .unwrap()
            .data
            .block()
            .body()
            .execution_payload()
            .unwrap()
            .into();

        assert_eq!(payload.fee_recipient(), test_fee_recipient);

        // This cache should not be populated because fallback should not have been used.
        assert!(self
            .chain
            .execution_layer
            .as_ref()
            .unwrap()
            .get_payload_by_root(&payload.tree_hash_root())
            .is_none());
        self
    }

    pub async fn test_payload_rejects_invalid_parent_hash(self) -> Self {
        let invalid_parent_hash =
            "0x4242424242424242424242424242424242424242424242424242424242424242"
                .parse::<Hash256>()
                .unwrap();

        // Mutate parent hash.
        self.mock_builder
            .as_ref()
            .unwrap()
            .add_operation(Operation::ParentHash(invalid_parent_hash));

        let slot = self.chain.slot().unwrap();
        let epoch = self.chain.epoch().unwrap();
        let expected_parent_hash = self
            .chain
            .head_snapshot()
            .beacon_state
            .latest_execution_payload_header()
            .unwrap()
            .block_hash();

        let (_, randao_reveal) = self.get_test_randao(slot, epoch).await;

        let payload: BlindedPayload<E> = self
            .client
            .get_validator_blinded_blocks::<E, BlindedPayload<E>>(slot, &randao_reveal, None)
            .await
            .unwrap()
            .data
            .block()
            .body()
            .execution_payload()
            .unwrap()
            .into();

        assert_eq!(payload.parent_hash(), expected_parent_hash);

        // If this cache is populated, it indicates fallback to the local EE was correctly used.
        assert!(self
            .chain
            .execution_layer
            .as_ref()
            .unwrap()
            .get_payload_by_root(&payload.tree_hash_root())
            .is_some());
        self
    }

    pub async fn test_payload_rejects_invalid_prev_randao(self) -> Self {
        let invalid_prev_randao =
            "0x4242424242424242424242424242424242424242424242424242424242424242"
                .parse::<Hash256>()
                .unwrap();

        // Mutate prev randao.
        self.mock_builder
            .as_ref()
            .unwrap()
            .add_operation(Operation::PrevRandao(invalid_prev_randao));

        let slot = self.chain.slot().unwrap();
        let epoch = self.chain.epoch().unwrap();
        let expected_prev_randao = self
            .chain
            .canonical_head
            .cached_head()
            .head_random()
            .unwrap();

        let (_, randao_reveal) = self.get_test_randao(slot, epoch).await;

        let payload: BlindedPayload<E> = self
            .client
            .get_validator_blinded_blocks::<E, BlindedPayload<E>>(slot, &randao_reveal, None)
            .await
            .unwrap()
            .data
            .block()
            .body()
            .execution_payload()
            .unwrap()
            .into();

        assert_eq!(payload.prev_randao(), expected_prev_randao);

        // If this cache is populated, it indicates fallback to the local EE was correctly used.
        assert!(self
            .chain
            .execution_layer
            .as_ref()
            .unwrap()
            .get_payload_by_root(&payload.tree_hash_root())
            .is_some());
        self
    }

    pub async fn test_payload_rejects_invalid_block_number(self) -> Self {
        let invalid_block_number = 2;

        // Mutate block number.
        self.mock_builder
            .as_ref()
            .unwrap()
            .add_operation(Operation::BlockNumber(invalid_block_number));

        let slot = self.chain.slot().unwrap();
        let epoch = self.chain.epoch().unwrap();
        let expected_block_number = self
            .chain
            .head_snapshot()
            .beacon_state
            .latest_execution_payload_header()
            .unwrap()
            .block_number()
            + 1;

        let (_, randao_reveal) = self.get_test_randao(slot, epoch).await;

        let payload: BlindedPayload<E> = self
            .client
            .get_validator_blinded_blocks::<E, BlindedPayload<E>>(slot, &randao_reveal, None)
            .await
            .unwrap()
            .data
            .block()
            .body()
            .execution_payload()
            .unwrap()
            .into();

        assert_eq!(payload.block_number(), expected_block_number);

        // If this cache is populated, it indicates fallback to the local EE was correctly used.
        assert!(self
            .chain
            .execution_layer
            .as_ref()
            .unwrap()
            .get_payload_by_root(&payload.tree_hash_root())
            .is_some());
        self
    }

    pub async fn test_payload_rejects_invalid_timestamp(self) -> Self {
        let invalid_timestamp = 2;

        // Mutate timestamp.
        self.mock_builder
            .as_ref()
            .unwrap()
            .add_operation(Operation::Timestamp(invalid_timestamp));

        let slot = self.chain.slot().unwrap();
        let epoch = self.chain.epoch().unwrap();
        let min_expected_timestamp = self
            .chain
            .head_snapshot()
            .beacon_state
            .latest_execution_payload_header()
            .unwrap()
            .timestamp();

        let (_, randao_reveal) = self.get_test_randao(slot, epoch).await;

        let payload: BlindedPayload<E> = self
            .client
            .get_validator_blinded_blocks::<E, BlindedPayload<E>>(slot, &randao_reveal, None)
            .await
            .unwrap()
            .data
            .block()
            .body()
            .execution_payload()
            .unwrap()
            .into();

        assert!(payload.timestamp() > min_expected_timestamp);

        // If this cache is populated, it indicates fallback to the local EE was correctly used.
        assert!(self
            .chain
            .execution_layer
            .as_ref()
            .unwrap()
            .get_payload_by_root(&payload.tree_hash_root())
            .is_some());
        self
    }

    pub async fn test_payload_rejects_invalid_signature(self) -> Self {
        self.mock_builder.as_ref().unwrap().invalid_signatures();

        let slot = self.chain.slot().unwrap();
        let epoch = self.chain.epoch().unwrap();

        let (_, randao_reveal) = self.get_test_randao(slot, epoch).await;

        let payload: BlindedPayload<E> = self
            .client
            .get_validator_blinded_blocks::<E, BlindedPayload<E>>(slot, &randao_reveal, None)
            .await
            .unwrap()
            .data
            .block()
            .body()
            .execution_payload()
            .unwrap()
            .into();

        // If this cache is populated, it indicates fallback to the local EE was correctly used.
        assert!(self
            .chain
            .execution_layer
            .as_ref()
            .unwrap()
            .get_payload_by_root(&payload.tree_hash_root())
            .is_some());
        self
    }

    pub async fn test_builder_chain_health_skips(self) -> Self {
        let slot = self.chain.slot().unwrap();

        // Since we are proposing this slot, start the count from the previous slot.
        let prev_slot = slot - Slot::new(1);
        let head_slot = self.chain.canonical_head.cached_head().head_slot();
        let epoch = self.chain.epoch().unwrap();

        // Inclusive here to make sure we advance one slot past the threshold.
        for _ in (prev_slot - head_slot).as_usize()..=self.chain.config.builder_fallback_skips {
            self.harness.advance_slot();
        }

        let (_, randao_reveal) = self.get_test_randao(slot, epoch).await;

        let payload: BlindedPayload<E> = self
            .client
            .get_validator_blinded_blocks::<E, BlindedPayload<E>>(slot, &randao_reveal, None)
            .await
            .unwrap()
            .data
            .block()
            .body()
            .execution_payload()
            .unwrap()
            .into();

        // If this cache is populated, it indicates fallback to the local EE was correctly used.
        assert!(self
            .chain
            .execution_layer
            .as_ref()
            .unwrap()
            .get_payload_by_root(&payload.tree_hash_root())
            .is_some());
        self
    }

    pub async fn test_builder_chain_health_skips_per_epoch(self) -> Self {
        // Fill an epoch with `builder_fallback_skips_per_epoch` skip slots.
        for i in 0..E::slots_per_epoch() {
            if i == 0 || i as usize > self.chain.config.builder_fallback_skips_per_epoch {
                self.harness
                    .extend_chain(
                        1,
                        BlockStrategy::OnCanonicalHead,
                        AttestationStrategy::AllValidators,
                    )
                    .await;
            }
            self.harness.advance_slot();
        }

        let next_slot = self.chain.slot().unwrap();

        let (_, randao_reveal) = self
            .get_test_randao(next_slot, next_slot.epoch(E::slots_per_epoch()))
            .await;

        let payload: BlindedPayload<E> = self
            .client
            .get_validator_blinded_blocks::<E, BlindedPayload<E>>(next_slot, &randao_reveal, None)
            .await
            .unwrap()
            .data
            .block()
            .body()
            .execution_payload()
            .unwrap()
            .into();

        // This cache should not be populated because fallback should not have been used.
        assert!(self
            .chain
            .execution_layer
            .as_ref()
            .unwrap()
            .get_payload_by_root(&payload.tree_hash_root())
            .is_none());

        // Without proposing, advance into the next slot, this should make us cross the threshold
        // number of skips, causing us to use the fallback.
        self.harness.advance_slot();
        let next_slot = self.chain.slot().unwrap();

        let (_, randao_reveal) = self
            .get_test_randao(next_slot, next_slot.epoch(E::slots_per_epoch()))
            .await;

        let payload: BlindedPayload<E> = self
            .client
            .get_validator_blinded_blocks::<E, BlindedPayload<E>>(next_slot, &randao_reveal, None)
            .await
            .unwrap()
            .data
            .block()
            .body()
            .execution_payload()
            .unwrap()
            .into();

        // If this cache is populated, it indicates fallback to the local EE was correctly used.
        assert!(self
            .chain
            .execution_layer
            .as_ref()
            .unwrap()
            .get_payload_by_root(&payload.tree_hash_root())
            .is_some());

        self
    }

    pub async fn test_builder_chain_health_epochs_since_finalization(self) -> Self {
        let skips = E::slots_per_epoch()
            * self.chain.config.builder_fallback_epochs_since_finalization as u64;

        for _ in 0..skips {
            self.harness.advance_slot();
        }

        // Fill the next epoch with blocks, should be enough to justify, not finalize.
        for _ in 0..E::slots_per_epoch() {
            self.harness
                .extend_chain(
                    1,
                    BlockStrategy::OnCanonicalHead,
                    AttestationStrategy::AllValidators,
                )
                .await;
            self.harness.advance_slot();
        }

        let next_slot = self.chain.slot().unwrap();

        let (_, randao_reveal) = self
            .get_test_randao(next_slot, next_slot.epoch(E::slots_per_epoch()))
            .await;

        let payload: BlindedPayload<E> = self
            .client
            .get_validator_blinded_blocks::<E, BlindedPayload<E>>(next_slot, &randao_reveal, None)
            .await
            .unwrap()
            .data
            .block()
            .body()
            .execution_payload()
            .unwrap()
            .into();

        // If this cache is populated, it indicates fallback to the local EE was correctly used.
        assert!(self
            .chain
            .execution_layer
            .as_ref()
            .unwrap()
            .get_payload_by_root(&payload.tree_hash_root())
            .is_some());

        // Fill another epoch with blocks, should be enough to finalize. (Sneaky plus 1 because this
        // scenario starts at an epoch boundary).
        for _ in 0..E::slots_per_epoch() + 1 {
            self.harness
                .extend_chain(
                    1,
                    BlockStrategy::OnCanonicalHead,
                    AttestationStrategy::AllValidators,
                )
                .await;
            self.harness.advance_slot();
        }

        let next_slot = self.chain.slot().unwrap();

        let (_, randao_reveal) = self
            .get_test_randao(next_slot, next_slot.epoch(E::slots_per_epoch()))
            .await;

        let payload: BlindedPayload<E> = self
            .client
            .get_validator_blinded_blocks::<E, BlindedPayload<E>>(next_slot, &randao_reveal, None)
            .await
            .unwrap()
            .data
            .block()
            .body()
            .execution_payload()
            .unwrap()
            .into();

        // This cache should not be populated because fallback should not have been used.
        assert!(self
            .chain
            .execution_layer
            .as_ref()
            .unwrap()
            .get_payload_by_root(&payload.tree_hash_root())
            .is_none());

        self
    }

    pub async fn test_builder_chain_health_optimistic_head(self) -> Self {
        // Make sure the next payload verification will return optimistic before advancing the chain.
        self.harness.mock_execution_layer.as_ref().map(|el| {
            el.server.all_payloads_syncing(true);
            el
        });
        self.harness
            .extend_chain(
                1,
                BlockStrategy::OnCanonicalHead,
                AttestationStrategy::AllValidators,
            )
            .await;
        self.harness.advance_slot();

        let slot = self.chain.slot().unwrap();
        let epoch = self.chain.epoch().unwrap();

        let (proposer_index, randao_reveal) = self.get_test_randao(slot, epoch).await;

        let payload: BlindedPayload<E> = self
            .client
            .get_validator_blinded_blocks::<E, BlindedPayload<E>>(slot, &randao_reveal, None)
            .await
            .unwrap()
            .data
            .block()
            .body()
            .execution_payload()
            .unwrap()
            .into();

        let expected_fee_recipient = Address::from_low_u64_be(proposer_index as u64);
        assert_eq!(payload.fee_recipient(), expected_fee_recipient);

        // If this cache is populated, it indicates fallback to the local EE was correctly used.
        assert!(self
            .chain
            .execution_layer
            .as_ref()
            .unwrap()
            .get_payload_by_root(&payload.tree_hash_root())
            .is_some());

        self
    }

    pub async fn test_payload_rejects_inadequate_builder_threshold(self) -> Self {
        // Mutate value.
        self.mock_builder
            .as_ref()
            .unwrap()
            .add_operation(Operation::Value(Uint256::from(
                DEFAULT_BUILDER_THRESHOLD_WEI - 1,
            )));

        let slot = self.chain.slot().unwrap();
        let epoch = self.chain.epoch().unwrap();

        let (_, randao_reveal) = self.get_test_randao(slot, epoch).await;

        let payload: BlindedPayload<E> = self
            .client
            .get_validator_blinded_blocks::<E, BlindedPayload<E>>(slot, &randao_reveal, None)
            .await
            .unwrap()
            .data
            .block()
            .body()
            .execution_payload()
            .unwrap()
            .into();

        // If this cache is populated, it indicates fallback to the local EE was correctly used.
        assert!(self
            .chain
            .execution_layer
            .as_ref()
            .unwrap()
            .get_payload_by_root(&payload.tree_hash_root())
            .is_some());
        self
    }

    pub async fn test_builder_payload_chosen_when_more_profitable(self) -> Self {
        // Mutate value.
        self.mock_builder
            .as_ref()
            .unwrap()
            .add_operation(Operation::Value(Uint256::from(
                DEFAULT_MOCK_EL_PAYLOAD_VALUE_WEI + 1,
            )));

        let slot = self.chain.slot().unwrap();
        let epoch = self.chain.epoch().unwrap();

        let (_, randao_reveal) = self.get_test_randao(slot, epoch).await;

        let payload: BlindedPayload<E> = self
            .client
            .get_validator_blinded_blocks::<E, BlindedPayload<E>>(slot, &randao_reveal, None)
            .await
            .unwrap()
            .data
            .block()
            .body()
            .execution_payload()
            .unwrap()
            .into();

        // The builder's payload should've been chosen, so this cache should not be populated
        assert!(self
            .chain
            .execution_layer
            .as_ref()
            .unwrap()
            .get_payload_by_root(&payload.tree_hash_root())
            .is_none());
        self
    }

    pub async fn test_local_payload_chosen_when_equally_profitable(self) -> Self {
        // Mutate value.
        self.mock_builder
            .as_ref()
            .unwrap()
            .add_operation(Operation::Value(Uint256::from(
                DEFAULT_MOCK_EL_PAYLOAD_VALUE_WEI,
            )));

        let slot = self.chain.slot().unwrap();
        let epoch = self.chain.epoch().unwrap();

        let (_, randao_reveal) = self.get_test_randao(slot, epoch).await;

        let payload: BlindedPayload<E> = self
            .client
            .get_validator_blinded_blocks::<E, BlindedPayload<E>>(slot, &randao_reveal, None)
            .await
            .unwrap()
            .data
            .block()
            .body()
            .execution_payload()
            .unwrap()
            .into();

        // The local payload should've been chosen, so this cache should be populated
        assert!(self
            .chain
            .execution_layer
            .as_ref()
            .unwrap()
            .get_payload_by_root(&payload.tree_hash_root())
            .is_some());
        self
    }

    pub async fn test_local_payload_chosen_when_more_profitable(self) -> Self {
        // Mutate value.
        self.mock_builder
            .as_ref()
            .unwrap()
            .add_operation(Operation::Value(Uint256::from(
                DEFAULT_MOCK_EL_PAYLOAD_VALUE_WEI - 1,
            )));

        let slot = self.chain.slot().unwrap();
        let epoch = self.chain.epoch().unwrap();

        let (_, randao_reveal) = self.get_test_randao(slot, epoch).await;

        let payload: BlindedPayload<E> = self
            .client
            .get_validator_blinded_blocks::<E, BlindedPayload<E>>(slot, &randao_reveal, None)
            .await
            .unwrap()
            .data
            .block()
            .body()
            .execution_payload()
            .unwrap()
            .into();

        // The local payload should've been chosen, so this cache should be populated
        assert!(self
            .chain
            .execution_layer
            .as_ref()
            .unwrap()
            .get_payload_by_root(&payload.tree_hash_root())
            .is_some());
        self
    }

    pub async fn test_builder_works_post_capella(self) -> Self {
        // Ensure builder payload is chosen
        self.mock_builder
            .as_ref()
            .unwrap()
            .add_operation(Operation::Value(Uint256::from(
                DEFAULT_MOCK_EL_PAYLOAD_VALUE_WEI + 1,
            )));

        let slot = self.chain.slot().unwrap();
<<<<<<< HEAD
=======
        let propose_state = self
            .harness
            .chain
            .state_at_slot(slot, StateSkipConfig::WithoutStateRoots)
            .unwrap();
        let withdrawals = get_expected_withdrawals(&propose_state, &self.chain.spec).unwrap();
        let withdrawals_root = withdrawals.tree_hash_root();
        // Set withdrawals root for builder
        self.mock_builder
            .as_ref()
            .unwrap()
            .add_operation(Operation::WithdrawalsRoot(withdrawals_root));

>>>>>>> 441fc169
        let epoch = self.chain.epoch().unwrap();
        let (_, randao_reveal) = self.get_test_randao(slot, epoch).await;

        let payload: BlindedPayload<E> = self
            .client
            .get_validator_blinded_blocks::<E, BlindedPayload<E>>(slot, &randao_reveal, None)
            .await
            .unwrap()
            .data
            .block()
            .body()
            .execution_payload()
            .unwrap()
            .into();

        // The builder's payload should've been chosen, so this cache should not be populated
        assert!(self
            .chain
            .execution_layer
            .as_ref()
            .unwrap()
            .get_payload_by_root(&payload.tree_hash_root())
            .is_none());
        self
    }

    pub async fn test_builder_works_post_deneb(self) -> Self {
        // Ensure builder payload is chosen
        self.mock_builder
            .as_ref()
            .unwrap()
            .builder
            .add_operation(Operation::Value(Uint256::from(
                DEFAULT_MOCK_EL_PAYLOAD_VALUE_WEI + 1,
            )));

        let slot = self.chain.slot().unwrap();
        let epoch = self.chain.epoch().unwrap();
        let (_, randao_reveal) = self.get_test_randao(slot, epoch).await;

        let block_contents = self
            .client
            .get_validator_blinded_blocks::<E, BlindedPayload<E>>(slot, &randao_reveal, None)
            .await
            .unwrap()
            .data;
        let (block, maybe_sidecars) = block_contents.deconstruct();

        // Response should contain blob sidecars
        assert!(maybe_sidecars.is_some());

        // The builder's payload should've been chosen, so this cache should not be populated
        let payload: BlindedPayload<E> = block.body().execution_payload().unwrap().into();
        assert!(self
            .chain
            .execution_layer
            .as_ref()
            .unwrap()
            .get_payload_by_root(&payload.tree_hash_root())
            .is_none());
        self
    }

    pub async fn test_lighthouse_rejects_invalid_withdrawals_root(self) -> Self {
        // Ensure builder payload *would be* chosen
        self.mock_builder
            .as_ref()
            .unwrap()
            .add_operation(Operation::Value(Uint256::from(
                DEFAULT_MOCK_EL_PAYLOAD_VALUE_WEI + 1,
            )));
        // Set withdrawals root to something invalid
        self.mock_builder
            .as_ref()
            .unwrap()
            .add_operation(Operation::WithdrawalsRoot(Hash256::repeat_byte(0x42)));

        let slot = self.chain.slot().unwrap();
        let epoch = self.chain.epoch().unwrap();
        let (_, randao_reveal) = self.get_test_randao(slot, epoch).await;

        let payload: BlindedPayload<E> = self
            .client
            .get_validator_blinded_blocks::<E, BlindedPayload<E>>(slot, &randao_reveal, None)
            .await
            .unwrap()
            .data
            .block()
            .body()
            .execution_payload()
            .unwrap()
            .into();

        // The local payload should've been chosen because the builder's was invalid
        assert!(self
            .chain
            .execution_layer
            .as_ref()
            .unwrap()
            .get_payload_by_root(&payload.tree_hash_root())
            .is_some());
        self
    }

    #[cfg(target_os = "linux")]
    pub async fn test_get_lighthouse_health(self) -> Self {
        self.client.get_lighthouse_health().await.unwrap();

        self
    }

    #[cfg(not(target_os = "linux"))]
    pub async fn test_get_lighthouse_health(self) -> Self {
        self.client.get_lighthouse_health().await.unwrap_err();

        self
    }

    pub async fn test_get_lighthouse_syncing(self) -> Self {
        self.client.get_lighthouse_syncing().await.unwrap();

        self
    }

    pub async fn test_get_lighthouse_proto_array(self) -> Self {
        self.client.get_lighthouse_proto_array().await.unwrap();

        self
    }

    pub async fn test_get_lighthouse_validator_inclusion_global(self) -> Self {
        let epoch = self.chain.epoch().unwrap() - 1;
        self.client
            .get_lighthouse_validator_inclusion_global(epoch)
            .await
            .unwrap();

        self
    }

    pub async fn test_get_lighthouse_validator_inclusion(self) -> Self {
        let epoch = self.chain.epoch().unwrap() - 1;
        self.client
            .get_lighthouse_validator_inclusion(epoch, ValidatorId::Index(0))
            .await
            .unwrap();

        self
    }

    pub async fn test_get_lighthouse_eth1_syncing(self) -> Self {
        self.client.get_lighthouse_eth1_syncing().await.unwrap();

        self
    }

    pub async fn test_get_lighthouse_eth1_block_cache(self) -> Self {
        let blocks = self.client.get_lighthouse_eth1_block_cache().await.unwrap();

        assert!(blocks.data.is_empty());

        self
    }

    pub async fn test_get_lighthouse_eth1_deposit_cache(self) -> Self {
        let deposits = self
            .client
            .get_lighthouse_eth1_deposit_cache()
            .await
            .unwrap();

        assert!(deposits.data.is_empty());

        self
    }

    pub async fn test_get_lighthouse_beacon_states_ssz(self) -> Self {
        for state_id in self.interesting_state_ids() {
            let result = self
                .client
                .get_lighthouse_beacon_states_ssz(&state_id.0, &self.chain.spec)
                .await
                .unwrap();

            let mut expected = state_id
                .state(&self.chain)
                .ok()
                .map(|(state, _execution_optimistic, _finalized)| state);
            expected.as_mut().map(|state| state.drop_all_caches());

            assert_eq!(result, expected, "{:?}", state_id);
        }

        self
    }

    pub async fn test_get_lighthouse_staking(self) -> Self {
        let result = self.client.get_lighthouse_staking().await.unwrap();

        assert_eq!(result, self.chain.eth1_chain.is_some());

        self
    }

    pub async fn test_get_lighthouse_database_info(self) -> Self {
        let info = self.client.get_lighthouse_database_info().await.unwrap();

        assert_eq!(info.anchor, self.chain.store.get_anchor_info());
        assert_eq!(info.split, self.chain.store.get_split_info());
        assert_eq!(
            info.schema_version,
            store::metadata::CURRENT_SCHEMA_VERSION.as_u64()
        );

        self
    }

    pub async fn test_post_lighthouse_database_reconstruct(self) -> Self {
        let response = self
            .client
            .post_lighthouse_database_reconstruct()
            .await
            .unwrap();
        assert_eq!(response, "success");
        self
    }

    pub async fn test_post_lighthouse_liveness(self) -> Self {
        let epoch = self.chain.epoch().unwrap();
        let head_state = self.chain.head_beacon_state_cloned();
        let indices = (0..head_state.validators().len())
            .map(|i| i as u64)
            .collect::<Vec<_>>();

        // Construct the expected response
        let expected: Vec<LivenessResponseData> = head_state
            .validators()
            .iter()
            .enumerate()
            .map(|(index, _)| LivenessResponseData {
                index: index as u64,
                is_live: false,
                epoch,
            })
            .collect();

        let result = self
            .client
            .post_lighthouse_liveness(indices.as_slice(), epoch)
            .await
            .unwrap()
            .data;

        assert_eq!(result, expected);

        // Attest to the current slot
        self.client
            .post_beacon_pool_attestations(self.attestations.as_slice())
            .await
            .unwrap();

        let result = self
            .client
            .post_lighthouse_liveness(indices.as_slice(), epoch)
            .await
            .unwrap()
            .data;

        let committees = head_state
            .get_beacon_committees_at_slot(self.chain.slot().unwrap())
            .unwrap();
        let attesting_validators: Vec<usize> = committees
            .into_iter()
            .flat_map(|committee| committee.committee.iter().cloned())
            .collect();
        // All attesters should now be considered live
        let expected = expected
            .into_iter()
            .map(|mut a| {
                if attesting_validators.contains(&(a.index as usize)) {
                    a.is_live = true;
                }
                a
            })
            .collect::<Vec<_>>();

        assert_eq!(result, expected);

        self
    }

    pub async fn test_get_events(self) -> Self {
        // Subscribe to all events
        let topics = vec![
            EventTopic::Attestation,
            EventTopic::VoluntaryExit,
            EventTopic::Block,
            EventTopic::Head,
            EventTopic::FinalizedCheckpoint,
        ];
        let mut events_future = self
            .client
            .get_events::<E>(topics.as_slice())
            .await
            .unwrap();

        let expected_attestation_len = self.attestations.len();

        self.client
            .post_beacon_pool_attestations(self.attestations.as_slice())
            .await
            .unwrap();

        let attestation_events = poll_events(
            &mut events_future,
            expected_attestation_len,
            Duration::from_millis(10000),
        )
        .await;
        assert_eq!(
            attestation_events.as_slice(),
            self.attestations
                .clone()
                .into_iter()
                .map(|attestation| EventKind::Attestation(Box::new(attestation)))
                .collect::<Vec<_>>()
                .as_slice()
        );

        // Produce a voluntary exit event
        self.client
            .post_beacon_pool_voluntary_exits(&self.voluntary_exit)
            .await
            .unwrap();

        let exit_events = poll_events(&mut events_future, 1, Duration::from_millis(10000)).await;
        assert_eq!(
            exit_events.as_slice(),
            &[EventKind::VoluntaryExit(self.voluntary_exit.clone())]
        );

        // Submit the next block, which is on an epoch boundary, so this will produce a finalized
        // checkpoint event, head event, and block event
        let block_root = self.next_block.signed_block().canonical_root();

        // current_duty_dependent_root = block root because this is the first slot of the epoch
        let current_duty_dependent_root = self.chain.head_beacon_block_root();
        let current_slot = self.chain.slot().unwrap();
        let next_slot = self.next_block.signed_block().slot();
        let finalization_distance = E::slots_per_epoch() * 2;

        let expected_block = EventKind::Block(SseBlock {
            block: block_root,
            slot: next_slot,
            execution_optimistic: false,
        });

        let expected_head = EventKind::Head(SseHead {
            block: block_root,
            slot: next_slot,
            state: self.next_block.signed_block().state_root(),
            current_duty_dependent_root,
            previous_duty_dependent_root: self
                .chain
                .block_root_at_slot(current_slot - E::slots_per_epoch(), WhenSlotSkipped::Prev)
                .unwrap()
                .unwrap(),
            epoch_transition: true,
            execution_optimistic: false,
        });

        let finalized_block_root = self
            .chain
            .block_root_at_slot(next_slot - finalization_distance, WhenSlotSkipped::Prev)
            .unwrap()
            .unwrap();
        let finalized_block = self
            .chain
            .get_blinded_block(&finalized_block_root)
            .unwrap()
            .unwrap();
        let finalized_state_root = finalized_block.state_root();

        let expected_finalized = EventKind::FinalizedCheckpoint(SseFinalizedCheckpoint {
            block: finalized_block_root,
            state: finalized_state_root,
            epoch: Epoch::new(3),
            execution_optimistic: false,
        });

        self.client
            .post_beacon_blocks(&self.next_block)
            .await
            .unwrap();

        let block_events = poll_events(&mut events_future, 3, Duration::from_millis(10000)).await;
        assert_eq!(
            block_events.as_slice(),
            &[expected_block, expected_head, expected_finalized]
        );

        // Test a reorg event
        let mut chain_reorg_event_future = self
            .client
            .get_events::<E>(&[EventTopic::ChainReorg])
            .await
            .unwrap();

        let expected_reorg = EventKind::ChainReorg(SseChainReorg {
            slot: self.reorg_block.signed_block().slot(),
            depth: 1,
            old_head_block: self.next_block.signed_block().canonical_root(),
            old_head_state: self.next_block.signed_block().state_root(),
            new_head_block: self.reorg_block.signed_block().canonical_root(),
            new_head_state: self.reorg_block.signed_block().state_root(),
            epoch: self
                .next_block
                .signed_block()
                .slot()
                .epoch(E::slots_per_epoch()),
            execution_optimistic: false,
        });

        self.harness.advance_slot();

        self.client
            .post_beacon_blocks(&self.reorg_block)
            .await
            .unwrap();

        let reorg_event = poll_events(
            &mut chain_reorg_event_future,
            1,
            Duration::from_millis(10000),
        )
        .await;
        assert_eq!(reorg_event.as_slice(), &[expected_reorg]);

        self
    }

    pub async fn test_get_expected_withdrawals_invalid_state(self) -> Self {
        let state_id = CoreStateId::Root(Hash256::zero());

        let result = self.client.get_expected_withdrawals(&state_id).await;

        match result {
            Err(e) => {
                assert_eq!(e.status().unwrap(), 404);
            }
            _ => panic!("query did not fail correctly"),
        }

        self
    }

    pub async fn test_get_expected_withdrawals_capella(self) -> Self {
        let slot = self.chain.slot().unwrap();
        let state_id = CoreStateId::Slot(slot);

        // calculate the expected withdrawals
        let (mut state, _, _) = StateId(state_id).state(&self.chain).unwrap();
        let proposal_slot = state.slot() + 1;
        let proposal_epoch = proposal_slot.epoch(E::slots_per_epoch());
        let (state_root, _, _) = StateId(state_id).root(&self.chain).unwrap();
        if proposal_epoch != state.current_epoch() {
            let _ = partial_state_advance(
                &mut state,
                Some(state_root),
                proposal_slot,
                &self.chain.spec,
            );
        }
        let expected_withdrawals = get_expected_withdrawals(&state, &self.chain.spec).unwrap();

        // fetch expected withdrawals from the client
        let result = self.client.get_expected_withdrawals(&state_id).await;
        match result {
            Ok(withdrawal_response) => {
                assert_eq!(withdrawal_response.execution_optimistic, Some(false));
                assert_eq!(withdrawal_response.finalized, Some(false));
                assert_eq!(withdrawal_response.data, expected_withdrawals.to_vec());
            }
            Err(e) => {
                println!("{:?}", e);
                panic!("query failed incorrectly");
            }
        }

        self
    }

    pub async fn test_get_expected_withdrawals_pre_capella(self) -> Self {
        let state_id = CoreStateId::Head;

        let result = self.client.get_expected_withdrawals(&state_id).await;

        match result {
            Err(e) => {
                assert_eq!(e.status().unwrap(), 400);
            }
            _ => panic!("query did not fail correctly"),
        }

        self
    }

    pub async fn test_get_events_altair(self) -> Self {
        let topics = vec![EventTopic::ContributionAndProof];
        let mut events_future = self
            .client
            .get_events::<E>(topics.as_slice())
            .await
            .unwrap();

        let expected_contribution_len = self.contribution_and_proofs.len();

        self.client
            .post_validator_contribution_and_proofs(self.contribution_and_proofs.as_slice())
            .await
            .unwrap();

        let contribution_events = poll_events(
            &mut events_future,
            expected_contribution_len,
            Duration::from_millis(10000),
        )
        .await;
        assert_eq!(
            contribution_events.as_slice(),
            self.contribution_and_proofs
                .clone()
                .into_iter()
                .map(|contribution| EventKind::ContributionAndProof(Box::new(contribution)))
                .collect::<Vec<_>>()
                .as_slice()
        );

        self
    }

    pub async fn test_get_events_from_genesis(self) -> Self {
        let topics = vec![EventTopic::Block, EventTopic::Head];
        let mut events_future = self
            .client
            .get_events::<E>(topics.as_slice())
            .await
            .unwrap();

        let block_root = self.next_block.signed_block().canonical_root();
        let next_slot = self.next_block.signed_block().slot();

        let expected_block = EventKind::Block(SseBlock {
            block: block_root,
            slot: next_slot,
            execution_optimistic: false,
        });

        let expected_head = EventKind::Head(SseHead {
            block: block_root,
            slot: next_slot,
            state: self.next_block.signed_block().state_root(),
            current_duty_dependent_root: self.chain.genesis_block_root,
            previous_duty_dependent_root: self.chain.genesis_block_root,
            epoch_transition: false,
            execution_optimistic: false,
        });

        self.client
            .post_beacon_blocks(&self.next_block)
            .await
            .unwrap();

        let block_events = poll_events(&mut events_future, 2, Duration::from_millis(10000)).await;
        assert_eq!(block_events.as_slice(), &[expected_block, expected_head]);

        self
    }

    pub async fn test_check_optimistic_responses(&mut self) {
        // Check responses are not optimistic.
        let result = self
            .client
            .get_beacon_headers_block_id(CoreBlockId::Head)
            .await
            .unwrap()
            .unwrap();

        assert_eq!(result.execution_optimistic, Some(false));

        // Change head to be optimistic.
        self.chain
            .canonical_head
            .fork_choice_write_lock()
            .proto_array_mut()
            .core_proto_array_mut()
            .nodes
            .last_mut()
            .map(|head_node| {
                head_node.execution_status = ExecutionStatus::Optimistic(ExecutionBlockHash::zero())
            });

        // Check responses are now optimistic.
        let result = self
            .client
            .get_beacon_headers_block_id(CoreBlockId::Head)
            .await
            .unwrap()
            .unwrap();

        assert_eq!(result.execution_optimistic, Some(true));
    }
}

async fn poll_events<S: Stream<Item = Result<EventKind<T>, eth2::Error>> + Unpin, T: EthSpec>(
    stream: &mut S,
    num_events: usize,
    timeout: Duration,
) -> Vec<EventKind<T>> {
    let mut events = Vec::new();

    let collect_stream_fut = async {
        loop {
            if let Some(result) = stream.next().await {
                events.push(result.unwrap());
                if events.len() == num_events {
                    return;
                }
            }
        }
    };

    tokio::select! {
            _ = collect_stream_fut => {events}
            _ = tokio::time::sleep(timeout) => { return events; }
    }
}

#[tokio::test(flavor = "multi_thread", worker_threads = 2)]
async fn get_events() {
    ApiTester::new().await.test_get_events().await;
}

#[tokio::test(flavor = "multi_thread", worker_threads = 2)]
async fn get_events_altair() {
    let mut config = ApiTesterConfig::default();
    config.spec.altair_fork_epoch = Some(Epoch::new(0));
    ApiTester::new_from_config(config)
        .await
        .test_get_events_altair()
        .await;
}

#[tokio::test(flavor = "multi_thread", worker_threads = 2)]
async fn get_events_from_genesis() {
    ApiTester::new_from_genesis()
        .await
        .test_get_events_from_genesis()
        .await;
}

#[tokio::test(flavor = "multi_thread", worker_threads = 2)]
async fn beacon_get() {
    ApiTester::new()
        .await
        .test_beacon_genesis()
        .await
        .test_beacon_states_root_finalized()
        .await
        .test_beacon_states_fork_finalized()
        .await
        .test_beacon_states_finality_checkpoints_finalized()
        .await
        .test_beacon_headers_block_id_finalized()
        .await
        .test_beacon_blocks_finalized::<MainnetEthSpec>()
        .await
        .test_beacon_blinded_blocks_finalized::<MainnetEthSpec>()
        .await
        .test_debug_beacon_states_finalized()
        .await
        .test_beacon_states_root()
        .await
        .test_beacon_states_fork()
        .await
        .test_beacon_states_finality_checkpoints()
        .await
        .test_beacon_states_validators()
        .await
        .test_beacon_states_validator_balances()
        .await
        .test_beacon_states_committees()
        .await
        .test_beacon_states_validator_id()
        .await
        .test_beacon_states_randao()
        .await
        .test_beacon_headers_all_slots()
        .await
        .test_beacon_headers_all_parents()
        .await
        .test_beacon_headers_block_id()
        .await
        .test_beacon_blocks()
        .await
        .test_beacon_blinded_blocks()
        .await
        .test_beacon_blocks_attestations()
        .await
        .test_beacon_blocks_root()
        .await
        .test_get_beacon_pool_attestations()
        .await
        .test_get_beacon_pool_attester_slashings()
        .await
        .test_get_beacon_pool_proposer_slashings()
        .await
        .test_get_beacon_pool_voluntary_exits()
        .await;
}

#[tokio::test(flavor = "multi_thread", worker_threads = 2)]
async fn post_beacon_blocks_valid() {
    ApiTester::new().await.test_post_beacon_blocks_valid().await;
}

#[tokio::test(flavor = "multi_thread", worker_threads = 2)]
async fn post_beacon_blocks_ssz_valid() {
    ApiTester::new()
        .await
        .test_post_beacon_blocks_ssz_valid()
        .await;
}

#[tokio::test(flavor = "multi_thread", worker_threads = 2)]
async fn test_post_beacon_blocks_ssz_invalid() {
    ApiTester::new()
        .await
        .test_post_beacon_blocks_ssz_invalid()
        .await;
}

#[tokio::test(flavor = "multi_thread", worker_threads = 2)]
async fn post_beacon_blocks_invalid() {
    ApiTester::new()
        .await
        .test_post_beacon_blocks_invalid()
        .await;
}

#[tokio::test(flavor = "multi_thread", worker_threads = 2)]
async fn post_beacon_blocks_duplicate() {
    ApiTester::new()
        .await
        .test_post_beacon_blocks_duplicate()
        .await;
}

#[tokio::test(flavor = "multi_thread", worker_threads = 2)]
async fn beacon_pools_post_attestations_valid() {
    ApiTester::new()
        .await
        .test_post_beacon_pool_attestations_valid()
        .await;
}

#[tokio::test(flavor = "multi_thread", worker_threads = 2)]
async fn beacon_pools_post_attestations_invalid() {
    ApiTester::new()
        .await
        .test_post_beacon_pool_attestations_invalid()
        .await;
}

#[tokio::test(flavor = "multi_thread", worker_threads = 2)]
async fn beacon_pools_post_attester_slashings_valid() {
    ApiTester::new()
        .await
        .test_post_beacon_pool_attester_slashings_valid()
        .await;
}

#[tokio::test(flavor = "multi_thread", worker_threads = 2)]
async fn beacon_pools_post_attester_slashings_invalid() {
    ApiTester::new()
        .await
        .test_post_beacon_pool_attester_slashings_invalid()
        .await;
}

#[tokio::test(flavor = "multi_thread", worker_threads = 2)]
async fn beacon_pools_post_proposer_slashings_valid() {
    ApiTester::new()
        .await
        .test_post_beacon_pool_proposer_slashings_valid()
        .await;
}

#[tokio::test(flavor = "multi_thread", worker_threads = 2)]
async fn beacon_pools_post_proposer_slashings_invalid() {
    ApiTester::new()
        .await
        .test_post_beacon_pool_proposer_slashings_invalid()
        .await;
}

#[tokio::test(flavor = "multi_thread", worker_threads = 2)]
async fn beacon_pools_post_voluntary_exits_valid() {
    ApiTester::new()
        .await
        .test_post_beacon_pool_voluntary_exits_valid()
        .await;
}

#[tokio::test(flavor = "multi_thread", worker_threads = 2)]
async fn beacon_pools_post_voluntary_exits_invalid() {
    ApiTester::new()
        .await
        .test_post_beacon_pool_voluntary_exits_invalid()
        .await;
}

#[tokio::test(flavor = "multi_thread", worker_threads = 2)]
async fn config_get() {
    ApiTester::new()
        .await
        .test_get_config_fork_schedule()
        .await
        .test_get_config_spec()
        .await
        .test_get_config_deposit_contract()
        .await;
}

#[tokio::test(flavor = "multi_thread", worker_threads = 2)]
async fn debug_get() {
    ApiTester::new()
        .await
        .test_get_debug_beacon_states()
        .await
        .test_get_debug_beacon_heads()
        .await
        .test_get_debug_fork_choice()
        .await;
}

#[tokio::test(flavor = "multi_thread", worker_threads = 2)]
async fn node_get() {
    ApiTester::new()
        .await
        .test_get_node_version()
        .await
        .test_get_node_syncing()
        .await
        .test_get_node_identity()
        .await
        .test_get_node_health()
        .await
        .test_get_node_peers_by_id()
        .await
        .test_get_node_peers()
        .await
        .test_get_node_peer_count()
        .await;
}

#[tokio::test(flavor = "multi_thread", worker_threads = 2)]
async fn get_validator_duties_early() {
    ApiTester::new()
        .await
        .test_get_validator_duties_early()
        .await;
}

#[tokio::test(flavor = "multi_thread", worker_threads = 2)]
async fn get_validator_duties_attester() {
    ApiTester::new()
        .await
        .test_get_validator_duties_attester()
        .await;
}

#[tokio::test(flavor = "multi_thread", worker_threads = 2)]
async fn get_validator_duties_attester_with_skip_slots() {
    ApiTester::new()
        .await
        .skip_slots(E::slots_per_epoch() * 2)
        .test_get_validator_duties_attester()
        .await;
}

#[tokio::test(flavor = "multi_thread", worker_threads = 2)]
async fn get_validator_duties_proposer() {
    ApiTester::new_from_config(ApiTesterConfig::default().retain_historic_states())
        .await
        .test_get_validator_duties_proposer()
        .await;
}

#[tokio::test(flavor = "multi_thread", worker_threads = 2)]
async fn get_validator_duties_proposer_with_skip_slots() {
    ApiTester::new_from_config(ApiTesterConfig::default().retain_historic_states())
        .await
        .skip_slots(E::slots_per_epoch() * 2)
        .test_get_validator_duties_proposer()
        .await;
}

#[tokio::test(flavor = "multi_thread", worker_threads = 2)]
async fn block_production() {
    ApiTester::new().await.test_block_production().await;
}

#[tokio::test(flavor = "multi_thread", worker_threads = 2)]
async fn block_production_with_skip_slots() {
    ApiTester::new()
        .await
        .skip_slots(E::slots_per_epoch() * 2)
        .test_block_production()
        .await;
}

#[tokio::test(flavor = "multi_thread", worker_threads = 2)]
async fn block_production_no_verify_randao() {
    ApiTester::new()
        .await
        .test_block_production_no_verify_randao()
        .await;
}

#[tokio::test(flavor = "multi_thread", worker_threads = 2)]
async fn block_production_verify_randao_invalid() {
    ApiTester::new()
        .await
        .test_block_production_verify_randao_invalid()
        .await;
}

#[tokio::test(flavor = "multi_thread", worker_threads = 2)]
async fn block_production_ssz_full_payload() {
    ApiTester::new().await.test_block_production_ssz().await;
}

#[tokio::test(flavor = "multi_thread", worker_threads = 2)]
async fn block_production_ssz_with_skip_slots() {
    ApiTester::new()
        .await
        .skip_slots(E::slots_per_epoch() * 2)
        .test_block_production_ssz()
        .await;
}

#[tokio::test(flavor = "multi_thread", worker_threads = 2)]
async fn blinded_block_production_full_payload_premerge() {
    ApiTester::new()
        .await
        .test_blinded_block_production::<FullPayload<_>>()
        .await;
}

#[tokio::test(flavor = "multi_thread", worker_threads = 2)]
async fn blinded_block_production_ssz_full_payload_premerge() {
    ApiTester::new()
        .await
        .test_blinded_block_production_ssz::<FullPayload<_>>()
        .await;
}

#[tokio::test(flavor = "multi_thread", worker_threads = 2)]
async fn blinded_block_production_with_skip_slots_full_payload_premerge() {
    ApiTester::new()
        .await
        .skip_slots(E::slots_per_epoch() * 2)
        .test_blinded_block_production::<FullPayload<_>>()
        .await;
}

#[tokio::test(flavor = "multi_thread", worker_threads = 2)]
async fn blinded_block_production_ssz_with_skip_slots_full_payload_premerge() {
    ApiTester::new()
        .await
        .skip_slots(E::slots_per_epoch() * 2)
        .test_blinded_block_production_ssz::<FullPayload<_>>()
        .await;
}

#[tokio::test(flavor = "multi_thread", worker_threads = 2)]
async fn blinded_block_production_no_verify_randao_full_payload_premerge() {
    ApiTester::new()
        .await
        .test_blinded_block_production_no_verify_randao::<FullPayload<_>>()
        .await;
}

#[tokio::test(flavor = "multi_thread", worker_threads = 2)]
async fn blinded_block_production_verify_randao_invalid_full_payload_premerge() {
    ApiTester::new()
        .await
        .test_blinded_block_production_verify_randao_invalid::<FullPayload<_>>()
        .await;
}

#[tokio::test(flavor = "multi_thread", worker_threads = 2)]
async fn blinded_block_production_blinded_payload_premerge() {
    ApiTester::new()
        .await
        .test_blinded_block_production::<BlindedPayload<_>>()
        .await;
}

#[tokio::test(flavor = "multi_thread", worker_threads = 2)]
async fn blinded_block_production_with_skip_slots_blinded_payload_premerge() {
    ApiTester::new()
        .await
        .skip_slots(E::slots_per_epoch() * 2)
        .test_blinded_block_production::<BlindedPayload<_>>()
        .await;
}

#[tokio::test(flavor = "multi_thread", worker_threads = 2)]
async fn blinded_block_production_no_verify_randao_blinded_payload_premerge() {
    ApiTester::new()
        .await
        .test_blinded_block_production_no_verify_randao::<BlindedPayload<_>>()
        .await;
}

#[tokio::test(flavor = "multi_thread", worker_threads = 2)]
async fn blinded_block_production_verify_randao_invalid_blinded_payload_premerge() {
    ApiTester::new()
        .await
        .test_blinded_block_production_verify_randao_invalid::<BlindedPayload<_>>()
        .await;
}

#[tokio::test(flavor = "multi_thread", worker_threads = 2)]
async fn get_validator_attestation_data() {
    ApiTester::new()
        .await
        .test_get_validator_attestation_data()
        .await;
}

#[tokio::test(flavor = "multi_thread", worker_threads = 2)]
async fn get_validator_attestation_data_with_skip_slots() {
    ApiTester::new()
        .await
        .skip_slots(E::slots_per_epoch() * 2)
        .test_get_validator_attestation_data()
        .await;
}

#[tokio::test(flavor = "multi_thread", worker_threads = 2)]
async fn get_validator_aggregate_attestation() {
    ApiTester::new()
        .await
        .test_get_validator_aggregate_attestation()
        .await;
}

#[tokio::test(flavor = "multi_thread", worker_threads = 2)]
async fn get_validator_aggregate_attestation_with_skip_slots() {
    ApiTester::new()
        .await
        .skip_slots(E::slots_per_epoch() * 2)
        .test_get_validator_aggregate_attestation()
        .await;
}

#[tokio::test(flavor = "multi_thread", worker_threads = 2)]
async fn get_validator_aggregate_and_proofs_valid() {
    ApiTester::new()
        .await
        .test_get_validator_aggregate_and_proofs_valid()
        .await;
}

#[tokio::test(flavor = "multi_thread", worker_threads = 2)]
async fn get_validator_aggregate_and_proofs_valid_with_skip_slots() {
    ApiTester::new()
        .await
        .skip_slots(E::slots_per_epoch() * 2)
        .test_get_validator_aggregate_and_proofs_valid()
        .await;
}

#[tokio::test(flavor = "multi_thread", worker_threads = 2)]
async fn get_validator_aggregate_and_proofs_invalid() {
    ApiTester::new()
        .await
        .test_get_validator_aggregate_and_proofs_invalid()
        .await;
}

#[tokio::test(flavor = "multi_thread", worker_threads = 2)]
async fn get_validator_aggregate_and_proofs_invalid_with_skip_slots() {
    ApiTester::new()
        .await
        .skip_slots(E::slots_per_epoch() * 2)
        .test_get_validator_aggregate_and_proofs_invalid()
        .await;
}

#[tokio::test(flavor = "multi_thread", worker_threads = 2)]
async fn get_validator_beacon_committee_subscriptions() {
    ApiTester::new()
        .await
        .test_get_validator_beacon_committee_subscriptions()
        .await;
}

#[tokio::test(flavor = "multi_thread", worker_threads = 2)]
async fn post_validator_register_validator() {
    ApiTester::new()
        .await
        .test_post_validator_register_validator()
        .await;
}

#[tokio::test(flavor = "multi_thread", worker_threads = 2)]
async fn post_validator_register_validator_slashed() {
    ApiTester::new()
        .await
        .test_post_validator_register_validator_slashed()
        .await;
}

#[tokio::test(flavor = "multi_thread", worker_threads = 2)]
async fn post_validator_register_valid() {
    ApiTester::new_mev_tester()
        .await
        .test_payload_respects_registration()
        .await;
}

#[tokio::test(flavor = "multi_thread", worker_threads = 2)]
async fn post_validator_register_gas_limit_mutation() {
    ApiTester::new_mev_tester()
        .await
        .test_payload_accepts_mutated_gas_limit()
        .await;
}

#[tokio::test(flavor = "multi_thread", worker_threads = 2)]
async fn post_validator_register_fee_recipient_mutation() {
    ApiTester::new_mev_tester()
        .await
        .test_payload_accepts_changed_fee_recipient()
        .await;
}

#[tokio::test(flavor = "multi_thread", worker_threads = 2)]
async fn get_blinded_block_invalid_parent_hash() {
    ApiTester::new_mev_tester()
        .await
        .test_payload_rejects_invalid_parent_hash()
        .await;
}

#[tokio::test(flavor = "multi_thread", worker_threads = 2)]
async fn get_blinded_block_invalid_prev_randao() {
    ApiTester::new_mev_tester()
        .await
        .test_payload_rejects_invalid_prev_randao()
        .await;
}

#[tokio::test(flavor = "multi_thread", worker_threads = 2)]
async fn get_blinded_block_invalid_block_number() {
    ApiTester::new_mev_tester()
        .await
        .test_payload_rejects_invalid_block_number()
        .await;
}

#[tokio::test(flavor = "multi_thread", worker_threads = 2)]
async fn get_blinded_block_invalid_timestamp() {
    ApiTester::new_mev_tester()
        .await
        .test_payload_rejects_invalid_timestamp()
        .await;
}

#[tokio::test(flavor = "multi_thread", worker_threads = 2)]
async fn get_blinded_block_invalid_signature() {
    ApiTester::new_mev_tester()
        .await
        .test_payload_rejects_invalid_signature()
        .await;
}

#[tokio::test(flavor = "multi_thread", worker_threads = 2)]
async fn builder_chain_health_skips() {
    ApiTester::new_mev_tester()
        .await
        .test_builder_chain_health_skips()
        .await;
}

#[tokio::test(flavor = "multi_thread", worker_threads = 2)]
async fn builder_chain_health_skips_per_epoch() {
    ApiTester::new_mev_tester()
        .await
        .test_builder_chain_health_skips_per_epoch()
        .await;
}

#[tokio::test(flavor = "multi_thread", worker_threads = 2)]
async fn builder_chain_health_epochs_since_finalization() {
    ApiTester::new_mev_tester()
        .await
        .test_builder_chain_health_epochs_since_finalization()
        .await;
}

#[tokio::test(flavor = "multi_thread", worker_threads = 2)]
async fn builder_chain_health_optimistic_head() {
    ApiTester::new_mev_tester()
        .await
        .test_builder_chain_health_optimistic_head()
        .await;
}

#[tokio::test(flavor = "multi_thread", worker_threads = 2)]
async fn builder_inadequate_builder_threshold() {
    ApiTester::new_mev_tester()
        .await
        .test_payload_rejects_inadequate_builder_threshold()
        .await;
}

#[tokio::test(flavor = "multi_thread", worker_threads = 2)]
async fn builder_payload_chosen_by_profit() {
    ApiTester::new_mev_tester_no_builder_threshold()
        .await
        .test_builder_payload_chosen_when_more_profitable()
        .await
        .test_local_payload_chosen_when_equally_profitable()
        .await
        .test_local_payload_chosen_when_more_profitable()
        .await;
}

#[tokio::test(flavor = "multi_thread", worker_threads = 2)]
async fn builder_works_post_capella() {
    let mut config = ApiTesterConfig {
        builder_threshold: Some(0),
        retain_historic_states: false,
        spec: E::default_spec(),
    };
    config.spec.altair_fork_epoch = Some(Epoch::new(0));
    config.spec.bellatrix_fork_epoch = Some(Epoch::new(0));
    config.spec.capella_fork_epoch = Some(Epoch::new(0));

    ApiTester::new_from_config(config)
        .await
        .test_post_validator_register_validator()
        .await
        .test_builder_works_post_capella()
        .await
        .test_lighthouse_rejects_invalid_withdrawals_root()
        .await;
}

#[tokio::test(flavor = "multi_thread", worker_threads = 2)]
async fn builder_works_post_deneb() {
    let mut config = ApiTesterConfig {
        builder_threshold: Some(0),
        retain_historic_states: false,
        spec: E::default_spec(),
    };
    config.spec.altair_fork_epoch = Some(Epoch::new(0));
    config.spec.bellatrix_fork_epoch = Some(Epoch::new(0));
    config.spec.capella_fork_epoch = Some(Epoch::new(0));
    config.spec.deneb_fork_epoch = Some(Epoch::new(0));

    ApiTester::new_from_config(config)
        .await
        .test_post_validator_register_validator()
        .await
        .test_builder_works_post_deneb()
        .await;
}

#[tokio::test(flavor = "multi_thread", worker_threads = 2)]
async fn post_validator_liveness_epoch() {
    ApiTester::new()
        .await
        .test_post_validator_liveness_epoch()
        .await;
}

#[tokio::test(flavor = "multi_thread", worker_threads = 2)]
async fn lighthouse_endpoints() {
    ApiTester::new()
        .await
        .test_get_lighthouse_health()
        .await
        .test_get_lighthouse_syncing()
        .await
        .test_get_lighthouse_proto_array()
        .await
        .test_get_lighthouse_validator_inclusion()
        .await
        .test_get_lighthouse_validator_inclusion_global()
        .await
        .test_get_lighthouse_eth1_syncing()
        .await
        .test_get_lighthouse_eth1_block_cache()
        .await
        .test_get_lighthouse_eth1_deposit_cache()
        .await
        .test_get_lighthouse_beacon_states_ssz()
        .await
        .test_get_lighthouse_staking()
        .await
        .test_get_lighthouse_database_info()
        .await
        .test_post_lighthouse_database_reconstruct()
        .await
        .test_post_lighthouse_liveness()
        .await;
}

#[tokio::test(flavor = "multi_thread", worker_threads = 2)]
async fn optimistic_responses() {
    ApiTester::new_with_hard_forks(true, true)
        .await
        .test_check_optimistic_responses()
        .await;
}

#[tokio::test(flavor = "multi_thread", worker_threads = 2)]
async fn expected_withdrawals_invalid_pre_capella() {
    let mut config = ApiTesterConfig::default();
    config.spec.altair_fork_epoch = Some(Epoch::new(0));
    ApiTester::new_from_config(config)
        .await
        .test_get_expected_withdrawals_pre_capella()
        .await;
}

#[tokio::test(flavor = "multi_thread", worker_threads = 2)]
async fn expected_withdrawals_invalid_state() {
    let mut config = ApiTesterConfig::default();
    config.spec.altair_fork_epoch = Some(Epoch::new(0));
    config.spec.bellatrix_fork_epoch = Some(Epoch::new(0));
    config.spec.capella_fork_epoch = Some(Epoch::new(0));
    ApiTester::new_from_config(config)
        .await
        .test_get_expected_withdrawals_invalid_state()
        .await;
}

#[tokio::test(flavor = "multi_thread", worker_threads = 2)]
async fn expected_withdrawals_valid_capella() {
    let mut config = ApiTesterConfig::default();
    config.spec.altair_fork_epoch = Some(Epoch::new(0));
    config.spec.bellatrix_fork_epoch = Some(Epoch::new(0));
    config.spec.capella_fork_epoch = Some(Epoch::new(0));
    ApiTester::new_from_config(config)
        .await
        .test_get_expected_withdrawals_capella()
        .await;
}<|MERGE_RESOLUTION|>--- conflicted
+++ resolved
@@ -130,7 +130,7 @@
             .logger(logging::test_logger())
             .deterministic_keypairs(VALIDATOR_COUNT)
             .fresh_ephemeral_store()
-            .mock_execution_layer_with_config(config.builder_threshold)
+            .mock_execution_layer_with_config()
             .build();
 
         harness
@@ -2789,19 +2789,18 @@
                 sk.sign(message).into()
             };
 
-<<<<<<< HEAD
-            let block_contents = self
-=======
-            let block_bytes = self
->>>>>>> 441fc169
+            let block_contents_bytes = self
                 .client
                 .get_validator_blinded_blocks_ssz::<E, Payload>(slot, &randao_reveal, None)
                 .await
                 .unwrap()
                 .expect("block bytes");
 
-            let block = BeaconBlock::<E, Payload>::from_ssz_bytes(&block_bytes, &self.chain.spec)
-                .expect("block bytes can be decoded");
+            let block_contents = BlockContents::<E, Payload>::from_ssz_bytes(
+                &block_contents_bytes,
+                &self.chain.spec,
+            )
+            .expect("block bytes can be decoded");
 
             let signed_block_contents =
                 block_contents.sign(&sk, &fork, genesis_validators_root, &self.chain.spec);
@@ -4105,22 +4104,6 @@
             )));
 
         let slot = self.chain.slot().unwrap();
-<<<<<<< HEAD
-=======
-        let propose_state = self
-            .harness
-            .chain
-            .state_at_slot(slot, StateSkipConfig::WithoutStateRoots)
-            .unwrap();
-        let withdrawals = get_expected_withdrawals(&propose_state, &self.chain.spec).unwrap();
-        let withdrawals_root = withdrawals.tree_hash_root();
-        // Set withdrawals root for builder
-        self.mock_builder
-            .as_ref()
-            .unwrap()
-            .add_operation(Operation::WithdrawalsRoot(withdrawals_root));
-
->>>>>>> 441fc169
         let epoch = self.chain.epoch().unwrap();
         let (_, randao_reveal) = self.get_test_randao(slot, epoch).await;
 
