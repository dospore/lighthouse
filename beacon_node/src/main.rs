--- conflicted
+++ resolved
@@ -192,8 +192,6 @@
                 .possible_values(&["info", "debug", "trace", "warn", "error", "crit"])
                 .default_value("trace"),
         )
-<<<<<<< HEAD
-=======
         .arg(
             Arg::with_name("verbosity")
                 .short("v")
@@ -211,7 +209,6 @@
                 .help("Load the genesis state and libp2p address from the HTTP API of another Lighthouse node.")
                 .takes_value(true)
         )
->>>>>>> 0c3fdcd5
         .get_matches();
 
     // build the initial logger
