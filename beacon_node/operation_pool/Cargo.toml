--- conflicted
+++ resolved
@@ -5,19 +5,6 @@
 edition = { workspace = true }
 
 [dependencies]
-<<<<<<< HEAD
-derivative = "2.1.1"
-itertools = "0.10.0"
-lazy_static = "1.4.0"
-lighthouse_metrics = { path = "../../common/lighthouse_metrics" }
-parking_lot = "0.12.0"
-types = { path = "../../consensus/types" }
-state_processing = { path = "../../consensus/state_processing" }
-ethereum_ssz = "0.5.0"
-ethereum_ssz_derive = "0.5.3"
-rayon = "1.5.0"
-serde = "1.0.116"
-=======
 derivative = { workspace = true }
 itertools = { workspace = true }
 lazy_static = { workspace = true }
@@ -29,7 +16,6 @@
 ethereum_ssz_derive = { workspace = true }
 rayon = { workspace = true }
 serde = { workspace = true }
->>>>>>> 441fc169
 serde_derive = "1.0.116"
 store = { workspace = true }
 bitvec = { workspace = true }
