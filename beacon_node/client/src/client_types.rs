--- conflicted
+++ resolved
@@ -44,26 +44,7 @@
 
     fn initialise_beacon_chain(
         config: &ClientConfig,
-<<<<<<< HEAD
-    ) -> Arc<BeaconChain<Self::DB, Self::SlotClock, Self::ForkChoice>> {
-        initialise::initialise_test_beacon_chain_with_memory_db(&config.spec, None)
-    }
-}
-
-pub struct DiskDBTestingClientType;
-
-impl ClientTypes for DiskDBTestingClientType {
-    type DB = DiskDB;
-    type SlotClock = SystemTimeSlotClock;
-    type ForkChoice = BitwiseLMDGhost<DiskDB>;
-
-    fn initialise_beacon_chain(
-        config: &ClientConfig,
-    ) -> Arc<BeaconChain<Self::DB, Self::SlotClock, Self::ForkChoice>> {
-        initialise::initialise_test_beacon_chain_with_disk_db(&config.spec, Some(&config.db_name))
-=======
     ) -> ArcBeaconChain<Self::DB, Self::SlotClock, Self::ForkChoice, Self::EthSpec> {
         initialise::initialise_test_beacon_chain(&config.spec, None)
->>>>>>> f7519096
     }
 }