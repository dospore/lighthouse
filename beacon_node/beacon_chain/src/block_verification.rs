//! Provides `SignedBeaconBlock` verification logic.
//!
//! Specifically, it provides the following:
//!
//! - Verification for gossip blocks (i.e., should we gossip some block from the network).
//! - Verification for normal blocks (e.g., some block received on the RPC during a parent lookup).
//! - Verification for chain segments (e.g., some chain of blocks received on the RPC during a
//!    sync).
//!
//! The primary source of complexity here is that we wish to avoid doing duplicate work as a block
//! moves through the verification process. For example, if some block is verified for gossip, we
//! do not wish to re-verify the block proposal signature or re-hash the block. Or, if we've
//! verified the signatures of a block during a chain segment import, we do not wish to verify each
//! signature individually again.
//!
//! The incremental processing steps (e.g., signatures verified but not the state transition) is
//! represented as a sequence of wrapper-types around the block. There is a linear progression of
//! types, starting at a `SignedBeaconBlock` and finishing with a `Fully VerifiedBlock` (see
//! diagram below).
//!
//! ```ignore
//!           START
//!             |
//!             ▼
//!     SignedBeaconBlock
//!             |
//!             |---------------
//!             |              |
//!             |              ▼
//!             |      GossipVerifiedBlock
//!             |              |
//!             |---------------
//!             |
//!             ▼
//!    SignatureVerifiedBlock
//!             |
//!             ▼
//!    ExecutionPendingBlock
//!             |
//!           await
//!             |
//!             ▼
//!            END
//!
//! ```

// Ignore this lint for `BlockSlashInfo` which is of comparable size to the non-error types it is
// returned alongside.
#![allow(clippy::result_large_err)]

use crate::blob_verification::{AsBlock, BlobError, BlockWrapper, MaybeAvailableBlock};
use crate::data_availability_checker::{
    AvailabilityCheckError, AvailabilityPendingBlock, AvailableBlock,
};
use crate::eth1_finalization_cache::Eth1FinalizationData;
use crate::execution_payload::{
    is_optimistic_candidate_block, validate_execution_payload_for_gossip, validate_merge_block,
    AllowOptimisticImport, NotifyExecutionLayer, PayloadNotifier,
};
use crate::observed_block_producers::SeenBlock;
use crate::snapshot_cache::PreProcessingSnapshot;
use crate::validator_monitor::HISTORIC_EPOCHS as VALIDATOR_MONITOR_HISTORIC_EPOCHS;
use crate::validator_pubkey_cache::ValidatorPubkeyCache;
use crate::{
    beacon_chain::{
        BeaconForkChoice, ForkChoiceError, BLOCK_PROCESSING_CACHE_LOCK_TIMEOUT,
        MAXIMUM_GOSSIP_CLOCK_DISPARITY, VALIDATOR_PUBKEY_CACHE_LOCK_TIMEOUT,
    },
    metrics, BeaconChain, BeaconChainError, BeaconChainTypes,
};
use derivative::Derivative;
use eth2::types::EventKind;
use execution_layer::PayloadStatus;
pub use fork_choice::{AttestationFromBlock, PayloadVerificationStatus};
use parking_lot::RwLockReadGuard;
use proto_array::Block as ProtoBlock;
use safe_arith::ArithError;
use slog::{debug, error, warn, Logger};
use slot_clock::SlotClock;
use ssz::Encode;
use ssz_derive::{Decode, Encode};
use state_processing::per_block_processing::{errors::IntoWithIndex, is_merge_transition_block};
use state_processing::{
    block_signature_verifier::{BlockSignatureVerifier, Error as BlockSignatureVerifierError},
    per_block_processing, per_slot_processing,
    state_advance::partial_state_advance,
    BlockProcessingError, BlockSignatureStrategy, ConsensusContext, SlotProcessingError,
    StateProcessingStrategy, VerifyBlockRoot,
};
use std::borrow::Cow;
use std::fs;
use std::io::Write;
use std::sync::Arc;
use std::time::Duration;
use store::{Error as DBError, HotStateSummary, KeyValueStore, StoreOp};
use task_executor::JoinHandle;
use tree_hash::TreeHash;
use types::blob_sidecar::BlobIdentifier;
use types::ExecPayload;
use types::{ssz_tagged_beacon_state, ssz_tagged_signed_beacon_block};
use types::{
    BeaconBlockRef, BeaconState, BeaconStateError, BlindedPayload, ChainSpec, CloneConfig, Epoch,
    EthSpec, ExecutionBlockHash, Hash256, InconsistentFork, PublicKey, PublicKeyBytes,
    RelativeEpoch, SignedBeaconBlock, SignedBeaconBlockHeader, Slot,
};

pub const POS_PANDA_BANNER: &str = r#"
    ,,,         ,,,                                               ,,,         ,,,
  ;"   ^;     ;'   ",                                           ;"   ^;     ;'   ",
  ;    s$$$$$$$s     ;                                          ;    s$$$$$$$s     ;
  ,  ss$$$$$$$$$$s  ,'  ooooooooo.    .oooooo.   .oooooo..o     ,  ss$$$$$$$$$$s  ,'
  ;s$$$$$$$$$$$$$$$     `888   `Y88. d8P'  `Y8b d8P'    `Y8     ;s$$$$$$$$$$$$$$$
  $$$$$$$$$$$$$$$$$$     888   .d88'888      888Y88bo.          $$$$$$$$$$$$$$$$$$
 $$$$P""Y$$$Y""W$$$$$    888ooo88P' 888      888 `"Y8888o.     $$$$P""Y$$$Y""W$$$$$
 $$$$  p"LFG"q  $$$$$    888        888      888     `"Y88b    $$$$  p"LFG"q  $$$$$
 $$$$  .$$$$$.  $$$$     888        `88b    d88'oo     .d8P    $$$$  .$$$$$.  $$$$
  $$DcaU$$$$$$$$$$      o888o        `Y8bood8P' 8""88888P'      $$DcaU$$$$$$$$$$
    "Y$$$"*"$$$Y"                                                 "Y$$$"*"$$$Y"
        "$b.$$"                                                       "$b.$$"

       .o.                   .   o8o                         .                 .o8
      .888.                .o8   `"'                       .o8                "888
     .8"888.     .ooooo. .o888oooooo oooo    ooo .oooo.  .o888oo .ooooo.  .oooo888
    .8' `888.   d88' `"Y8  888  `888  `88.  .8' `P  )88b   888  d88' `88bd88' `888
   .88ooo8888.  888        888   888   `88..8'   .oP"888   888  888ooo888888   888
  .8'     `888. 888   .o8  888 . 888    `888'   d8(  888   888 .888    .o888   888
 o88o     o8888o`Y8bod8P'  "888"o888o    `8'    `Y888""8o  "888"`Y8bod8P'`Y8bod88P"

"#;

/// Maximum block slot number. Block with slots bigger than this constant will NOT be processed.
const MAXIMUM_BLOCK_SLOT_NUMBER: u64 = 4_294_967_296; // 2^32

/// If true, everytime a block is processed the pre-state, post-state and block are written to SSZ
/// files in the temp directory.
///
/// Only useful for testing.
const WRITE_BLOCK_PROCESSING_SSZ: bool = cfg!(feature = "write_ssz_files");

/// Returned when a block was not verified. A block is not verified for two reasons:
///
/// - The block is malformed/invalid (indicated by all results other than `BeaconChainError`.
/// - We encountered an error whilst trying to verify the block (a `BeaconChainError`).
#[derive(Debug)]
pub enum BlockError<T: EthSpec> {
    /// The parent block was unknown.
    ///
    /// ## Peer scoring
    ///
    /// It's unclear if this block is valid, but it cannot be processed without already knowing
    /// its parent.
    ParentUnknown(BlockWrapper<T>),
    /// The block slot is greater than the present slot.
    ///
    /// ## Peer scoring
    ///
    /// Assuming the local clock is correct, the peer has sent an invalid message.
    FutureSlot {
        present_slot: Slot,
        block_slot: Slot,
    },
    /// The block state_root does not match the generated state.
    ///
    /// ## Peer scoring
    ///
    /// The peer has incompatible state transition logic and is faulty.
    StateRootMismatch { block: Hash256, local: Hash256 },
    /// The block was a genesis block, these blocks cannot be re-imported.
    GenesisBlock,
    /// The slot is finalized, no need to import.
    ///
    /// ## Peer scoring
    ///
    /// It's unclear if this block is valid, but this block is for a finalized slot and is
    /// therefore useless to us.
    WouldRevertFinalizedSlot {
        block_slot: Slot,
        finalized_slot: Slot,
    },
    /// The block conflicts with finalization, no need to propagate.
    ///
    /// ## Peer scoring
    ///
    /// It's unclear if this block is valid, but it conflicts with finality and shouldn't be
    /// imported.
    NotFinalizedDescendant { block_parent_root: Hash256 },
    /// Block is already known, no need to re-import.
    ///
    /// ## Peer scoring
    ///
    /// The block is valid and we have already imported a block with this hash.
    BlockIsAlreadyKnown,
    /// The block slot exceeds the MAXIMUM_BLOCK_SLOT_NUMBER.
    ///
    /// ## Peer scoring
    ///
    /// We set a very, very high maximum slot number and this block exceeds it. There's no good
    /// reason to be sending these blocks, they're from future slots.
    ///
    /// The block is invalid and the peer is faulty.
    BlockSlotLimitReached,
    /// The `BeaconBlock` has a `proposer_index` that does not match the index we computed locally.
    ///
    /// ## Peer scoring
    ///
    /// The block is invalid and the peer is faulty.
    IncorrectBlockProposer { block: u64, local_shuffling: u64 },
    /// The proposal signature in invalid.
    ///
    /// ## Peer scoring
    ///
    /// The block is invalid and the peer is faulty.
    ProposalSignatureInvalid,
    /// The `block.proposal_index` is not known.
    ///
    /// ## Peer scoring
    ///
    /// The block is invalid and the peer is faulty.
    UnknownValidator(u64),
    /// A signature in the block is invalid (exactly which is unknown).
    ///
    /// ## Peer scoring
    ///
    /// The block is invalid and the peer is faulty.
    InvalidSignature,
    /// The provided block is not from a later slot than its parent.
    ///
    /// ## Peer scoring
    ///
    /// The block is invalid and the peer is faulty.
    BlockIsNotLaterThanParent { block_slot: Slot, parent_slot: Slot },
    /// At least one block in the chain segment did not have it's parent root set to the root of
    /// the prior block.
    ///
    /// ## Peer scoring
    ///
    /// The chain of blocks is invalid and the peer is faulty.
    NonLinearParentRoots,
    /// The slots of the blocks in the chain segment were not strictly increasing. I.e., a child
    /// had lower slot than a parent.
    ///
    /// ## Peer scoring
    ///
    /// The chain of blocks is invalid and the peer is faulty.
    NonLinearSlots,
    /// The block failed the specification's `per_block_processing` function, it is invalid.
    ///
    /// ## Peer scoring
    ///
    /// The block is invalid and the peer is faulty.
    PerBlockProcessingError(BlockProcessingError),
    /// There was an error whilst processing the block. It is not necessarily invalid.
    ///
    /// ## Peer scoring
    ///
    /// We were unable to process this block due to an internal error. It's unclear if the block is
    /// valid.
    BeaconChainError(BeaconChainError),
    /// There was an error whilst verifying weak subjectivity. This block conflicts with the
    /// configured weak subjectivity checkpoint and was not imported.
    ///
    /// ## Peer scoring
    ///
    /// The block is invalid and the peer is faulty.
    WeakSubjectivityConflict,
    /// The block has the wrong structure for the fork at `block.slot`.
    ///
    /// ## Peer scoring
    ///
    /// The block is invalid and the peer is faulty.
    InconsistentFork(InconsistentFork),
    /// There was an error while validating the ExecutionPayload
    ///
    /// ## Peer scoring
    ///
    /// See `ExecutionPayloadError` for scoring information
    ExecutionPayloadError(ExecutionPayloadError),
    /// The block references an parent block which has an execution payload which was found to be
    /// invalid.
    ///
    /// ## Peer scoring
    ///
    /// The peer sent us an invalid block, we must penalise harshly.
    /// If it's actually our fault (e.g. our execution node database is corrupt) we have bigger
    /// problems to worry about than losing peers, and we're doing the network a favour by
    /// disconnecting.
    ParentExecutionPayloadInvalid { parent_root: Hash256 },
<<<<<<< HEAD
    /// A blob alone failed validation.
    BlobValidation(BlobError<T>),
    /// The block and blob together failed validation.
    AvailabilityCheck(AvailabilityCheckError),
}

impl<T: EthSpec> From<BlobError<T>> for BlockError<T> {
    fn from(e: BlobError<T>) -> Self {
        Self::BlobValidation(e)
    }
}

impl<T: EthSpec> From<AvailabilityCheckError> for BlockError<T> {
    fn from(e: AvailabilityCheckError) -> Self {
        Self::AvailabilityCheck(e)
    }
=======
    /// The block is a slashable equivocation from the proposer.
    ///
    /// ## Peer scoring
    ///
    /// Honest peers shouldn't forward more than 1 equivocating block from the same proposer, so
    /// we penalise them with a mid-tolerance error.
    Slashable,
>>>>>>> 246d52d2
}

/// Returned when block validation failed due to some issue verifying
/// the execution payload.
#[derive(Debug)]
pub enum ExecutionPayloadError {
    /// There's no eth1 connection (mandatory after merge)
    ///
    /// ## Peer scoring
    ///
    /// As this is our fault, do not penalize the peer
    NoExecutionConnection,
    /// Error occurred during engine_executePayload
    ///
    /// ## Peer scoring
    ///
    /// Some issue with our configuration, do not penalize peer
    RequestFailed(execution_layer::Error),
    /// The execution engine returned INVALID for the payload
    ///
    /// ## Peer scoring
    ///
    /// The block is invalid and the peer is faulty
    RejectedByExecutionEngine { status: PayloadStatus },
    /// The execution payload timestamp does not match the slot
    ///
    /// ## Peer scoring
    ///
    /// The block is invalid and the peer is faulty
    InvalidPayloadTimestamp { expected: u64, found: u64 },
    /// The execution payload references an execution block that cannot trigger the merge.
    ///
    /// ## Peer scoring
    ///
    /// The block is invalid and the peer sent us a block that passes gossip propagation conditions,
    /// but is invalid upon further verification.
    InvalidTerminalPoWBlock { parent_hash: ExecutionBlockHash },
    /// The `TERMINAL_BLOCK_HASH` is set, but the block has not reached the
    /// `TERMINAL_BLOCK_HASH_ACTIVATION_EPOCH`.
    ///
    /// ## Peer scoring
    ///
    /// The block is invalid and the peer sent us a block that passes gossip propagation conditions,
    /// but is invalid upon further verification.
    InvalidActivationEpoch {
        activation_epoch: Epoch,
        epoch: Epoch,
    },
    /// The `TERMINAL_BLOCK_HASH` is set, but does not match the value specified by the block.
    ///
    /// ## Peer scoring
    ///
    /// The block is invalid and the peer sent us a block that passes gossip propagation conditions,
    /// but is invalid upon further verification.
    InvalidTerminalBlockHash {
        terminal_block_hash: ExecutionBlockHash,
        payload_parent_hash: ExecutionBlockHash,
    },
    /// The execution node is syncing but we fail the conditions for optimistic sync
    ///
    /// ## Peer scoring
    ///
    /// The peer is not necessarily invalid.
    UnverifiedNonOptimisticCandidate,
}

impl ExecutionPayloadError {
    pub fn penalize_peer(&self) -> bool {
        // This match statement should never have a default case so that we are
        // always forced to consider here whether or not to penalize a peer when
        // we add a new error condition.
        match self {
            // The peer has nothing to do with this error, do not penalize them.
            ExecutionPayloadError::NoExecutionConnection => false,
            // The peer has nothing to do with this error, do not penalize them.
            ExecutionPayloadError::RequestFailed(_) => false,
            // An honest optimistic node may propagate blocks which are rejected by an EE, do not
            // penalize them.
            ExecutionPayloadError::RejectedByExecutionEngine { .. } => false,
            // This is a trivial gossip validation condition, there is no reason for an honest peer
            // to propagate a block with an invalid payload time stamp.
            ExecutionPayloadError::InvalidPayloadTimestamp { .. } => true,
            // An honest optimistic node may propagate blocks with an invalid terminal PoW block, we
            // should not penalized them.
            ExecutionPayloadError::InvalidTerminalPoWBlock { .. } => false,
            // This condition is checked *after* gossip propagation, therefore penalizing gossip
            // peers for this block would be unfair. There may be an argument to penalize RPC
            // blocks, since even an optimistic node shouldn't verify this block. We will remove the
            // penalties for all block imports to keep things simple.
            ExecutionPayloadError::InvalidActivationEpoch { .. } => false,
            // As per `Self::InvalidActivationEpoch`.
            ExecutionPayloadError::InvalidTerminalBlockHash { .. } => false,
            // Do not penalize the peer since it's not their fault that *we're* optimistic.
            ExecutionPayloadError::UnverifiedNonOptimisticCandidate => false,
        }
    }
}

impl From<execution_layer::Error> for ExecutionPayloadError {
    fn from(e: execution_layer::Error) -> Self {
        ExecutionPayloadError::RequestFailed(e)
    }
}

impl<T: EthSpec> From<ExecutionPayloadError> for BlockError<T> {
    fn from(e: ExecutionPayloadError) -> Self {
        BlockError::ExecutionPayloadError(e)
    }
}

impl<T: EthSpec> From<InconsistentFork> for BlockError<T> {
    fn from(e: InconsistentFork) -> Self {
        BlockError::InconsistentFork(e)
    }
}

impl<T: EthSpec> std::fmt::Display for BlockError<T> {
    fn fmt(&self, f: &mut std::fmt::Formatter<'_>) -> std::fmt::Result {
        match self {
            BlockError::ParentUnknown(block) => {
                write!(f, "ParentUnknown(parent_root:{})", block.parent_root())
            }
            other => write!(f, "{:?}", other),
        }
    }
}

impl<T: EthSpec> From<BlockSignatureVerifierError> for BlockError<T> {
    fn from(e: BlockSignatureVerifierError) -> Self {
        match e {
            // Make a special distinction for `IncorrectBlockProposer` since it indicates an
            // invalid block, not an internal error.
            BlockSignatureVerifierError::IncorrectBlockProposer {
                block,
                local_shuffling,
            } => BlockError::IncorrectBlockProposer {
                block,
                local_shuffling,
            },
            e => BlockError::BeaconChainError(BeaconChainError::BlockSignatureVerifierError(e)),
        }
    }
}

impl<T: EthSpec> From<BeaconChainError> for BlockError<T> {
    fn from(e: BeaconChainError) -> Self {
        BlockError::BeaconChainError(e)
    }
}

impl<T: EthSpec> From<BeaconStateError> for BlockError<T> {
    fn from(e: BeaconStateError) -> Self {
        BlockError::BeaconChainError(BeaconChainError::BeaconStateError(e))
    }
}

impl<T: EthSpec> From<SlotProcessingError> for BlockError<T> {
    fn from(e: SlotProcessingError) -> Self {
        BlockError::BeaconChainError(BeaconChainError::SlotProcessingError(e))
    }
}

impl<T: EthSpec> From<DBError> for BlockError<T> {
    fn from(e: DBError) -> Self {
        BlockError::BeaconChainError(BeaconChainError::DBError(e))
    }
}

impl<T: EthSpec> From<ArithError> for BlockError<T> {
    fn from(e: ArithError) -> Self {
        BlockError::BeaconChainError(BeaconChainError::ArithError(e))
    }
}

/// Stores information about verifying a payload against an execution engine.
#[derive(Debug, PartialEq, Clone, Encode, Decode)]
pub struct PayloadVerificationOutcome {
    pub payload_verification_status: PayloadVerificationStatus,
    pub is_valid_merge_transition_block: bool,
}

/// Information about invalid blocks which might still be slashable despite being invalid.
#[allow(clippy::enum_variant_names)]
pub enum BlockSlashInfo<TErr> {
    /// The block is invalid, but its proposer signature wasn't checked.
    SignatureNotChecked(SignedBeaconBlockHeader, TErr),
    /// The block's proposer signature is invalid, so it will never be slashable.
    SignatureInvalid(TErr),
    /// The signature is valid but the attestation is invalid in some other way.
    SignatureValid(SignedBeaconBlockHeader, TErr),
}

impl<E: EthSpec> BlockSlashInfo<BlockError<E>> {
    pub fn from_early_error(header: SignedBeaconBlockHeader, e: BlockError<E>) -> Self {
        match e {
            BlockError::ProposalSignatureInvalid => BlockSlashInfo::SignatureInvalid(e),
            // `InvalidSignature` could indicate any signature in the block, so we want
            // to recheck the proposer signature alone.
            _ => BlockSlashInfo::SignatureNotChecked(header, e),
        }
    }
}

/// Process invalid blocks to see if they are suitable for the slasher.
///
/// If no slasher is configured, this is a no-op.
fn process_block_slash_info<T: BeaconChainTypes>(
    chain: &BeaconChain<T>,
    slash_info: BlockSlashInfo<BlockError<T::EthSpec>>,
) -> BlockError<T::EthSpec> {
    if let Some(slasher) = chain.slasher.as_ref() {
        let (verified_header, error) = match slash_info {
            BlockSlashInfo::SignatureNotChecked(header, e) => {
                if verify_header_signature(chain, &header).is_ok() {
                    (header, e)
                } else {
                    return e;
                }
            }
            BlockSlashInfo::SignatureInvalid(e) => return e,
            BlockSlashInfo::SignatureValid(header, e) => (header, e),
        };

        slasher.accept_block_header(verified_header);
        error
    } else {
        match slash_info {
            BlockSlashInfo::SignatureNotChecked(_, e)
            | BlockSlashInfo::SignatureInvalid(e)
            | BlockSlashInfo::SignatureValid(_, e) => e,
        }
    }
}

/// Verify all signatures (except deposit signatures) on all blocks in the `chain_segment`. If all
/// signatures are valid, the `chain_segment` is mapped to a `Vec<SignatureVerifiedBlock>` that can
/// later be transformed into a `ExecutionPendingBlock` without re-checking the signatures. If any
/// signature in the block is invalid, an `Err` is returned (it is not possible to known _which_
/// signature was invalid).
///
/// ## Errors
///
/// The given `chain_segment` must contain only blocks from the same epoch, otherwise an error
/// will be returned.
pub fn signature_verify_chain_segment<T: BeaconChainTypes>(
    mut chain_segment: Vec<(Hash256, BlockWrapper<T::EthSpec>)>,
    chain: &BeaconChain<T>,
) -> Result<Vec<SignatureVerifiedBlock<T>>, BlockError<T::EthSpec>> {
    if chain_segment.is_empty() {
        return Ok(vec![]);
    }

    let (first_root, first_block) = chain_segment.remove(0);
    let (mut parent, first_block) = load_parent(first_root, first_block, chain)?;
    let slot = first_block.slot();
    chain_segment.insert(0, (first_root, first_block));

    let highest_slot = chain_segment
        .last()
        .map(|(_, block)| block.slot())
        .unwrap_or_else(|| slot);

    let state = cheap_state_advance_to_obtain_committees(
        &mut parent.pre_state,
        parent.beacon_state_root,
        highest_slot,
        &chain.spec,
    )?;

    let pubkey_cache = get_validator_pubkey_cache(chain)?;
    let mut signature_verifier = get_signature_verifier(&state, &pubkey_cache, &chain.spec);

    let mut signature_verified_blocks = Vec::with_capacity(chain_segment.len());

    for (block_root, block) in &chain_segment {
        let mut consensus_context =
            ConsensusContext::new(block.slot()).set_current_block_root(*block_root);

        signature_verifier.include_all_signatures(block.as_block(), &mut consensus_context)?;

        let maybe_available_block = chain
            .data_availability_checker
            .check_availability(block.clone())?;

        // Save the block and its consensus context. The context will have had its proposer index
        // and attesting indices filled in, which can be used to accelerate later block processing.
        signature_verified_blocks.push(SignatureVerifiedBlock {
            block: maybe_available_block,
            block_root: *block_root,
            parent: None,
            consensus_context,
        });
    }

    if signature_verifier.verify().is_err() {
        return Err(BlockError::InvalidSignature);
    }

    drop(pubkey_cache);

    if let Some(signature_verified_block) = signature_verified_blocks.first_mut() {
        signature_verified_block.parent = Some(parent);
    }

    Ok(signature_verified_blocks)
}

/// A wrapper around a `SignedBeaconBlock` that indicates it has been approved for re-gossiping on
/// the p2p network.
#[derive(Derivative)]
#[derivative(Debug(bound = "T: BeaconChainTypes"))]
pub struct GossipVerifiedBlock<T: BeaconChainTypes> {
    pub block: MaybeAvailableBlock<T::EthSpec>,
    pub block_root: Hash256,
    parent: Option<PreProcessingSnapshot<T::EthSpec>>,
    consensus_context: ConsensusContext<T::EthSpec>,
}

/// A wrapper around a `SignedBeaconBlock` that indicates that all signatures (except the deposit
/// signatures) have been verified.
pub struct SignatureVerifiedBlock<T: BeaconChainTypes> {
    block: MaybeAvailableBlock<T::EthSpec>,
    block_root: Hash256,
    parent: Option<PreProcessingSnapshot<T::EthSpec>>,
    consensus_context: ConsensusContext<T::EthSpec>,
}

/// Used to await the result of executing payload with a remote EE.
type PayloadVerificationHandle<E> =
    JoinHandle<Option<Result<PayloadVerificationOutcome, BlockError<E>>>>;

/// A wrapper around a `SignedBeaconBlock` that indicates that this block is fully verified and
/// ready to import into the `BeaconChain`. The validation includes:
///
/// - Parent is known
/// - Signatures
/// - State root check
/// - Per block processing
/// - Blobs sidecar has been validated if present
///
/// Note: a `ExecutionPendingBlock` is not _forever_ valid to be imported, it may later become invalid
/// due to finality or some other event. A `ExecutionPendingBlock` should be imported into the
/// `BeaconChain` immediately after it is instantiated.
pub struct ExecutionPendingBlock<T: BeaconChainTypes> {
    pub block: MaybeAvailableBlock<T::EthSpec>,
    pub import_data: BlockImportData<T::EthSpec>,
    pub payload_verification_handle: PayloadVerificationHandle<T::EthSpec>,
}

pub enum ExecutedBlock<E: EthSpec> {
    Available(AvailableExecutedBlock<E>),
    AvailabilityPending(AvailabilityPendingExecutedBlock<E>),
}

impl<E: EthSpec> ExecutedBlock<E> {
    pub fn as_block(&self) -> &SignedBeaconBlock<E> {
        match self {
            Self::Available(available) => available.block.block(),
            Self::AvailabilityPending(pending) => pending.block.as_block(),
        }
    }
}

impl<E: EthSpec> std::fmt::Debug for ExecutedBlock<E> {
    fn fmt(&self, f: &mut std::fmt::Formatter<'_>) -> std::fmt::Result {
        write!(f, "{:?}", self.as_block())
    }
}

impl<E: EthSpec> ExecutedBlock<E> {
    pub fn new(
        block: MaybeAvailableBlock<E>,
        import_data: BlockImportData<E>,
        payload_verification_outcome: PayloadVerificationOutcome,
    ) -> Self {
        match block {
            MaybeAvailableBlock::Available(available_block) => {
                Self::Available(AvailableExecutedBlock::new(
                    available_block,
                    import_data,
                    payload_verification_outcome,
                ))
            }
            MaybeAvailableBlock::AvailabilityPending(pending_block) => {
                Self::AvailabilityPending(AvailabilityPendingExecutedBlock::new(
                    pending_block,
                    import_data,
                    payload_verification_outcome,
                ))
            }
        }
    }
}

#[derive(Debug, PartialEq)]
pub struct AvailableExecutedBlock<E: EthSpec> {
    pub block: AvailableBlock<E>,
    pub import_data: BlockImportData<E>,
    pub payload_verification_outcome: PayloadVerificationOutcome,
}

impl<E: EthSpec> AvailableExecutedBlock<E> {
    pub fn new(
        block: AvailableBlock<E>,
        import_data: BlockImportData<E>,
        payload_verification_outcome: PayloadVerificationOutcome,
    ) -> Self {
        Self {
            block,
            import_data,
            payload_verification_outcome,
        }
    }

    pub fn get_all_blob_ids(&self) -> Vec<BlobIdentifier> {
        let num_blobs_expected = self
            .block
            .message()
            .body()
            .blob_kzg_commitments()
            .map_or(0, |commitments| commitments.len());
        let mut blob_ids = Vec::with_capacity(num_blobs_expected);
        for i in 0..num_blobs_expected {
            blob_ids.push(BlobIdentifier {
                block_root: self.import_data.block_root,
                index: i as u64,
            });
        }
        blob_ids
    }
}

#[derive(Encode, Decode, Clone)]
pub struct AvailabilityPendingExecutedBlock<E: EthSpec> {
    pub block: AvailabilityPendingBlock<E>,
    pub import_data: BlockImportData<E>,
    pub payload_verification_outcome: PayloadVerificationOutcome,
}

impl<E: EthSpec> AvailabilityPendingExecutedBlock<E> {
    pub fn new(
        block: AvailabilityPendingBlock<E>,
        import_data: BlockImportData<E>,
        payload_verification_outcome: PayloadVerificationOutcome,
    ) -> Self {
        Self {
            block,
            import_data,
            payload_verification_outcome,
        }
    }

    pub fn num_blobs_expected(&self) -> usize {
        self.block
            .kzg_commitments()
            .map_or(0, |commitments| commitments.len())
    }

    pub fn get_all_blob_ids(&self) -> Vec<BlobIdentifier> {
        let block_root = self.import_data.block_root;
        self.block
            .get_filtered_blob_ids(Some(block_root), |_, _| true)
    }

    pub fn get_filtered_blob_ids(
        &self,
        filter: impl Fn(usize, Hash256) -> bool,
    ) -> Vec<BlobIdentifier> {
        self.block
            .get_filtered_blob_ids(Some(self.import_data.block_root), filter)
    }
}

#[derive(Debug, PartialEq, Encode, Decode, Clone)]
// TODO (mark): investigate using an Arc<state> / Arc<parent_block>
//              here to make this cheaper to clone
pub struct BlockImportData<E: EthSpec> {
    pub block_root: Hash256,
    #[ssz(with = "ssz_tagged_beacon_state")]
    pub state: BeaconState<E>,
    #[ssz(with = "ssz_tagged_signed_beacon_block")]
    pub parent_block: SignedBeaconBlock<E, BlindedPayload<E>>,
    pub parent_eth1_finalization_data: Eth1FinalizationData,
    pub confirmed_state_roots: Vec<Hash256>,
    pub consensus_context: ConsensusContext<E>,
}

/// Implemented on types that can be converted into a `ExecutionPendingBlock`.
///
/// Used to allow functions to accept blocks at various stages of verification.
pub trait IntoExecutionPendingBlock<T: BeaconChainTypes>: Sized {
    fn into_execution_pending_block(
        self,
        block_root: Hash256,
        chain: &Arc<BeaconChain<T>>,
        notify_execution_layer: NotifyExecutionLayer,
    ) -> Result<ExecutionPendingBlock<T>, BlockError<T::EthSpec>> {
        self.into_execution_pending_block_slashable(block_root, chain, notify_execution_layer)
            .map(|execution_pending| {
                // Supply valid block to slasher.
                if let Some(slasher) = chain.slasher.as_ref() {
                    slasher.accept_block_header(execution_pending.block.signed_block_header());
                }
                execution_pending
            })
            .map_err(|slash_info| process_block_slash_info(chain, slash_info))
    }

    /// Convert the block to fully-verified form while producing data to aid checking slashability.
    fn into_execution_pending_block_slashable(
        self,
        block_root: Hash256,
        chain: &Arc<BeaconChain<T>>,
        notify_execution_layer: NotifyExecutionLayer,
    ) -> Result<ExecutionPendingBlock<T>, BlockSlashInfo<BlockError<T::EthSpec>>>;

    fn block(&self) -> &SignedBeaconBlock<T::EthSpec>;
}

impl<T: BeaconChainTypes> GossipVerifiedBlock<T> {
    /// Instantiates `Self`, a wrapper that indicates the given `block` is safe to be re-gossiped
    /// on the p2p network.
    ///
    /// Returns an error if the block is invalid, or i8f the block was unable to be verified.
    pub fn new(
        block: BlockWrapper<T::EthSpec>,
        chain: &BeaconChain<T>,
    ) -> Result<Self, BlockError<T::EthSpec>> {
        let maybe_available = chain.data_availability_checker.check_availability(block)?;
        // If the block is valid for gossip we don't supply it to the slasher here because
        // we assume it will be transformed into a fully verified block. We *do* need to supply
        // it to the slasher if an error occurs, because that's the end of this block's journey,
        // and it could be a repeat proposal (a likely cause for slashing!).
        let header = maybe_available.signed_block_header();
        Self::new_without_slasher_checks(maybe_available, chain).map_err(|e| {
            process_block_slash_info(chain, BlockSlashInfo::from_early_error(header, e))
        })
    }

    /// As for new, but doesn't pass the block to the slasher.
    fn new_without_slasher_checks(
        block: MaybeAvailableBlock<T::EthSpec>,
        chain: &BeaconChain<T>,
    ) -> Result<Self, BlockError<T::EthSpec>> {
        // Ensure the block is the correct structure for the fork at `block.slot()`.
        block
            .as_block()
            .fork_name(&chain.spec)
            .map_err(BlockError::InconsistentFork)?;

        // Do not gossip or process blocks from future slots.
        let present_slot_with_tolerance = chain
            .slot_clock
            .now_with_future_tolerance(MAXIMUM_GOSSIP_CLOCK_DISPARITY)
            .ok_or(BeaconChainError::UnableToReadSlot)?;
        if block.slot() > present_slot_with_tolerance {
            return Err(BlockError::FutureSlot {
                present_slot: present_slot_with_tolerance,
                block_slot: block.slot(),
            });
        }

        let block_root = get_block_root(block.as_block());

        // Disallow blocks that conflict with the anchor (weak subjectivity checkpoint), if any.
        check_block_against_anchor_slot(block.message(), chain)?;

        // Do not gossip a block from a finalized slot.
        check_block_against_finalized_slot(block.message(), block_root, chain)?;

        // Check if the block is already known. We know it is post-finalization, so it is
        // sufficient to check the fork choice.
        //
        // In normal operation this isn't necessary, however it is useful immediately after a
        // reboot if the `observed_block_producers` cache is empty. In that case, without this
        // check, we will load the parent and state from disk only to find out later that we
        // already know this block.
        if chain
            .canonical_head
            .fork_choice_read_lock()
            .contains_block(&block_root)
        {
            return Err(BlockError::BlockIsAlreadyKnown);
        }

        // Do not process a block that doesn't descend from the finalized root.
        //
        // We check this *before* we load the parent so that we can return a more detailed error.
        let block = check_block_is_finalized_checkpoint_or_descendant(
            chain,
            &chain.canonical_head.fork_choice_read_lock(),
            block,
        )?;

        let block_epoch = block.slot().epoch(T::EthSpec::slots_per_epoch());
        let (parent_block, block) = verify_parent_block_is_known(chain, block)?;

        // Track the number of skip slots between the block and its parent.
        metrics::set_gauge(
            &metrics::GOSSIP_BEACON_BLOCK_SKIPPED_SLOTS,
            block
                .slot()
                .as_u64()
                .saturating_sub(1)
                .saturating_sub(parent_block.slot.into()) as i64,
        );

        // Paranoid check to prevent propagation of blocks that don't form a legitimate chain.
        //
        // This is not in the spec, but @protolambda tells me that the majority of other clients are
        // already doing it. For reference:
        //
        // https://github.com/ethereum/eth2.0-specs/pull/2196
        if parent_block.slot >= block.slot() {
            return Err(BlockError::BlockIsNotLaterThanParent {
                block_slot: block.slot(),
                parent_slot: parent_block.slot,
            });
        }

        let proposer_shuffling_decision_block =
            if parent_block.slot.epoch(T::EthSpec::slots_per_epoch()) == block_epoch {
                parent_block
                    .next_epoch_shuffling_id
                    .shuffling_decision_block
            } else {
                parent_block.root
            };

        // We assign to a variable instead of using `if let Some` directly to ensure we drop the
        // write lock before trying to acquire it again in the `else` clause.
        let proposer_opt = chain
            .beacon_proposer_cache
            .lock()
            .get_slot::<T::EthSpec>(proposer_shuffling_decision_block, block.slot());
        let (expected_proposer, fork, parent, block) = if let Some(proposer) = proposer_opt {
            // The proposer index was cached and we can return it without needing to load the
            // parent.
            (proposer.index, proposer.fork, None, block)
        } else {
            // The proposer index was *not* cached and we must load the parent in order to determine
            // the proposer index.
            let (mut parent, block) = load_parent(block_root, block, chain)?;

            debug!(
                chain.log,
                "Proposer shuffling cache miss";
                "parent_root" => ?parent.beacon_block_root,
                "parent_slot" => parent.beacon_block.slot(),
                "block_root" => ?block_root,
                "block_slot" => block.slot(),
            );

            // The state produced is only valid for determining proposer/attester shuffling indices.
            let state = cheap_state_advance_to_obtain_committees(
                &mut parent.pre_state,
                parent.beacon_state_root,
                block.slot(),
                &chain.spec,
            )?;

            let proposers = state.get_beacon_proposer_indices(&chain.spec)?;
            let proposer_index = *proposers
                .get(block.slot().as_usize() % T::EthSpec::slots_per_epoch() as usize)
                .ok_or_else(|| BeaconChainError::NoProposerForSlot(block.slot()))?;

            // Prime the proposer shuffling cache with the newly-learned value.
            chain.beacon_proposer_cache.lock().insert(
                block_epoch,
                proposer_shuffling_decision_block,
                proposers,
                state.fork(),
            )?;

            (proposer_index, state.fork(), Some(parent), block)
        };

        let signature_is_valid = {
            let pubkey_cache = get_validator_pubkey_cache(chain)?;
            let pubkey = pubkey_cache
                .get(block.message().proposer_index() as usize)
                .ok_or_else(|| BlockError::UnknownValidator(block.message().proposer_index()))?;
            block.as_block().verify_signature(
                Some(block_root),
                pubkey,
                &fork,
                chain.genesis_validators_root,
                &chain.spec,
            )
        };

        if !signature_is_valid {
            return Err(BlockError::ProposalSignatureInvalid);
        }

        // Now the signature is valid, store the proposal so we don't accept another from this
        // validator and slot.
        //
        // It's important to double-check that the proposer still hasn't been observed so we don't
        // have a race-condition when verifying two blocks simultaneously.
        match chain
            .observed_block_producers
            .write()
            .observe_proposal(block_root, block.message())
            .map_err(|e| BlockError::BeaconChainError(e.into()))?
        {
            SeenBlock::Slashable => return Err(BlockError::Slashable),
            SeenBlock::Duplicate => return Err(BlockError::BlockIsAlreadyKnown),
            SeenBlock::UniqueNonSlashable => {}
        };

        if block.message().proposer_index() != expected_proposer as u64 {
            return Err(BlockError::IncorrectBlockProposer {
                block: block.message().proposer_index(),
                local_shuffling: expected_proposer as u64,
            });
        }

        // Validate the block's execution_payload (if any).
        validate_execution_payload_for_gossip(&parent_block, block.message(), chain)?;

        // Having checked the proposer index and the block root we can cache them.
        let consensus_context = ConsensusContext::new(block.slot())
            .set_current_block_root(block_root)
            .set_proposer_index(block.as_block().message().proposer_index())
            .set_kzg_commitments_consistent(true);

        Ok(Self {
            block,
            block_root,
            parent,
            consensus_context,
        })
    }

    pub fn block_root(&self) -> Hash256 {
        self.block_root
    }
}

impl<T: BeaconChainTypes> IntoExecutionPendingBlock<T> for GossipVerifiedBlock<T> {
    /// Completes verification of the wrapped `block`.
    fn into_execution_pending_block_slashable(
        self,
        block_root: Hash256,
        chain: &Arc<BeaconChain<T>>,
        notify_execution_layer: NotifyExecutionLayer,
    ) -> Result<ExecutionPendingBlock<T>, BlockSlashInfo<BlockError<T::EthSpec>>> {
        let execution_pending =
            SignatureVerifiedBlock::from_gossip_verified_block_check_slashable(self, chain)?;
        execution_pending.into_execution_pending_block_slashable(
            block_root,
            chain,
            notify_execution_layer,
        )
    }

    fn block(&self) -> &SignedBeaconBlock<T::EthSpec> {
        self.block.as_block()
    }
}

impl<T: BeaconChainTypes> SignatureVerifiedBlock<T> {
    /// Instantiates `Self`, a wrapper that indicates that all signatures (except the deposit
    /// signatures) are valid  (i.e., signed by the correct public keys).
    ///
    /// Returns an error if the block is invalid, or if the block was unable to be verified.
    pub fn new(
        block: BlockWrapper<T::EthSpec>,
        block_root: Hash256,
        chain: &BeaconChain<T>,
    ) -> Result<Self, BlockError<T::EthSpec>> {
        let block = chain.data_availability_checker.check_availability(block)?;
        // Ensure the block is the correct structure for the fork at `block.slot()`.
        block
            .as_block()
            .fork_name(&chain.spec)
            .map_err(BlockError::InconsistentFork)?;

        // Check the anchor slot before loading the parent, to avoid spurious lookups.
        check_block_against_anchor_slot(block.message(), chain)?;

        let (mut parent, block) = load_parent(block_root, block, chain)?;

        let state = cheap_state_advance_to_obtain_committees(
            &mut parent.pre_state,
            parent.beacon_state_root,
            block.slot(),
            &chain.spec,
        )?;

        let pubkey_cache = get_validator_pubkey_cache(chain)?;

        let mut signature_verifier = get_signature_verifier(&state, &pubkey_cache, &chain.spec);

        let mut consensus_context = ConsensusContext::new(block.slot())
            .set_current_block_root(block_root)
            // An `AvailabileBlock is passed in here, so we know this check has been run.`
            .set_kzg_commitments_consistent(true);

        signature_verifier.include_all_signatures(block.as_block(), &mut consensus_context)?;

        if signature_verifier.verify().is_ok() {
            Ok(Self {
                consensus_context,
                block,
                block_root,
                parent: Some(parent),
            })
        } else {
            Err(BlockError::InvalidSignature)
        }
    }

    /// As for `new` above but producing `BlockSlashInfo`.
    pub fn check_slashable(
        block: BlockWrapper<T::EthSpec>,
        block_root: Hash256,
        chain: &BeaconChain<T>,
    ) -> Result<Self, BlockSlashInfo<BlockError<T::EthSpec>>> {
        let header = block.signed_block_header();
        Self::new(block, block_root, chain).map_err(|e| BlockSlashInfo::from_early_error(header, e))
    }

    /// Finishes signature verification on the provided `GossipVerifedBlock`. Does not re-verify
    /// the proposer signature.
    pub fn from_gossip_verified_block(
        from: GossipVerifiedBlock<T>,
        chain: &BeaconChain<T>,
    ) -> Result<Self, BlockError<T::EthSpec>> {
        let (mut parent, block) = if let Some(parent) = from.parent {
            (parent, from.block)
        } else {
            load_parent(from.block_root, from.block, chain)?
        };

        let state = cheap_state_advance_to_obtain_committees(
            &mut parent.pre_state,
            parent.beacon_state_root,
            block.slot(),
            &chain.spec,
        )?;

        let pubkey_cache = get_validator_pubkey_cache(chain)?;

        let mut signature_verifier = get_signature_verifier(&state, &pubkey_cache, &chain.spec);

        // Gossip verification has already checked the proposer index. Use it to check the RANDAO
        // signature.
        let mut consensus_context = from.consensus_context;
        signature_verifier
            .include_all_signatures_except_proposal(block.as_block(), &mut consensus_context)?;

        if signature_verifier.verify().is_ok() {
            Ok(Self {
                block,
                block_root: from.block_root,
                parent: Some(parent),
                consensus_context,
            })
        } else {
            Err(BlockError::InvalidSignature)
        }
    }

    /// Same as `from_gossip_verified_block` but producing slashing-relevant data as well.
    pub fn from_gossip_verified_block_check_slashable(
        from: GossipVerifiedBlock<T>,
        chain: &BeaconChain<T>,
    ) -> Result<Self, BlockSlashInfo<BlockError<T::EthSpec>>> {
        let header = from.block.signed_block_header();
        Self::from_gossip_verified_block(from, chain)
            .map_err(|e| BlockSlashInfo::from_early_error(header, e))
    }

    pub fn block_root(&self) -> Hash256 {
        self.block_root
    }
}

impl<T: BeaconChainTypes> IntoExecutionPendingBlock<T> for SignatureVerifiedBlock<T> {
    /// Completes verification of the wrapped `block`.
    fn into_execution_pending_block_slashable(
        self,
        block_root: Hash256,
        chain: &Arc<BeaconChain<T>>,
        notify_execution_layer: NotifyExecutionLayer,
    ) -> Result<ExecutionPendingBlock<T>, BlockSlashInfo<BlockError<T::EthSpec>>> {
        let header = self.block.signed_block_header();
        let (parent, block) = if let Some(parent) = self.parent {
            (parent, self.block)
        } else {
            load_parent(self.block_root, self.block, chain)
                .map_err(|e| BlockSlashInfo::SignatureValid(header.clone(), e))?
        };

        ExecutionPendingBlock::from_signature_verified_components(
            block,
            block_root,
            parent,
            self.consensus_context,
            chain,
            notify_execution_layer,
        )
        .map_err(|e| BlockSlashInfo::SignatureValid(header, e))
    }

    fn block(&self) -> &SignedBeaconBlock<T::EthSpec> {
        self.block.as_block()
    }
}

impl<T: BeaconChainTypes> IntoExecutionPendingBlock<T> for Arc<SignedBeaconBlock<T::EthSpec>> {
    /// Verifies the `SignedBeaconBlock` by first transforming it into a `SignatureVerifiedBlock`
    /// and then using that implementation of `IntoExecutionPendingBlock` to complete verification.
    fn into_execution_pending_block_slashable(
        self,
        block_root: Hash256,
        chain: &Arc<BeaconChain<T>>,
        notify_execution_layer: NotifyExecutionLayer,
    ) -> Result<ExecutionPendingBlock<T>, BlockSlashInfo<BlockError<T::EthSpec>>> {
        // Perform an early check to prevent wasting time on irrelevant blocks.
        let block_root = check_block_relevancy(&self, block_root, chain)
            .map_err(|e| BlockSlashInfo::SignatureNotChecked(self.signed_block_header(), e))?;

        SignatureVerifiedBlock::check_slashable(self.into(), block_root, chain)?
            .into_execution_pending_block_slashable(block_root, chain, notify_execution_layer)
    }

    fn block(&self) -> &SignedBeaconBlock<T::EthSpec> {
        self
    }
}

impl<T: BeaconChainTypes> IntoExecutionPendingBlock<T> for BlockWrapper<T::EthSpec> {
    /// Verifies the `SignedBeaconBlock` by first transforming it into a `SignatureVerifiedBlock`
    /// and then using that implementation of `IntoExecutionPendingBlock` to complete verification.
    fn into_execution_pending_block_slashable(
        self,
        block_root: Hash256,
        chain: &Arc<BeaconChain<T>>,
        notify_execution_layer: NotifyExecutionLayer,
    ) -> Result<ExecutionPendingBlock<T>, BlockSlashInfo<BlockError<T::EthSpec>>> {
        // Perform an early check to prevent wasting time on irrelevant blocks.
        let block_root = check_block_relevancy(self.as_block(), block_root, chain)
            .map_err(|e| BlockSlashInfo::SignatureNotChecked(self.signed_block_header(), e))?;

        SignatureVerifiedBlock::check_slashable(self, block_root, chain)?
            .into_execution_pending_block_slashable(block_root, chain, notify_execution_layer)
    }

    fn block(&self) -> &SignedBeaconBlock<T::EthSpec> {
        self.as_block()
    }
}

impl<T: BeaconChainTypes> ExecutionPendingBlock<T> {
    /// Instantiates `Self`, a wrapper that indicates that the given `block` is fully valid. See
    /// the struct-level documentation for more information.
    ///
    /// Note: this function does not verify block signatures, it assumes they are valid. Signature
    /// verification must be done upstream (e.g., via a `SignatureVerifiedBlock`
    ///
    /// Returns an error if the block is invalid, or if the block was unable to be verified.
    pub fn from_signature_verified_components(
        block: MaybeAvailableBlock<T::EthSpec>,
        block_root: Hash256,
        parent: PreProcessingSnapshot<T::EthSpec>,
        mut consensus_context: ConsensusContext<T::EthSpec>,
        chain: &Arc<BeaconChain<T>>,
        notify_execution_layer: NotifyExecutionLayer,
    ) -> Result<Self, BlockError<T::EthSpec>> {
        chain
            .observed_block_producers
            .write()
            .observe_proposal(block_root, block.message())
            .map_err(|e| BlockError::BeaconChainError(e.into()))?;

        if let Some(parent) = chain
            .canonical_head
            .fork_choice_read_lock()
            .get_block(&block.parent_root())
        {
            // Reject any block where the parent has an invalid payload. It's impossible for a valid
            // block to descend from an invalid parent.
            if parent.execution_status.is_invalid() {
                return Err(BlockError::ParentExecutionPayloadInvalid {
                    parent_root: block.parent_root(),
                });
            }
        } else {
            // Reject any block if its parent is not known to fork choice.
            //
            // A block that is not in fork choice is either:
            //
            //  - Not yet imported: we should reject this block because we should only import a child
            //  after its parent has been fully imported.
            //  - Pre-finalized: if the parent block is _prior_ to finalization, we should ignore it
            //  because it will revert finalization. Note that the finalized block is stored in fork
            //  choice, so we will not reject any child of the finalized block (this is relevant during
            //  genesis).
            return Err(BlockError::ParentUnknown(block.into_block_wrapper()));
        }

        /*
         *  Perform cursory checks to see if the block is even worth processing.
         */

        check_block_relevancy(block.as_block(), block_root, chain)?;

        // Define a future that will verify the execution payload with an execution engine.
        //
        // We do this as early as possible so that later parts of this function can run in parallel
        // with the payload verification.
        let payload_notifier = PayloadNotifier::new(
            chain.clone(),
            block.block_cloned(),
            &parent.pre_state,
            notify_execution_layer,
        )?;
        let is_valid_merge_transition_block =
            is_merge_transition_block(&parent.pre_state, block.message().body());
        let payload_verification_future = async move {
            let chain = payload_notifier.chain.clone();
            let block = payload_notifier.block.clone();

            // If this block triggers the merge, check to ensure that it references valid execution
            // blocks.
            //
            // The specification defines this check inside `on_block` in the fork-choice specification,
            // however we perform the check here for two reasons:
            //
            // - There's no point in importing a block that will fail fork choice, so it's best to fail
            //   early.
            // - Doing the check here means we can keep our fork-choice implementation "pure". I.e., no
            //   calls to remote servers.
            if is_valid_merge_transition_block {
                validate_merge_block(&chain, block.message(), AllowOptimisticImport::Yes).await?;
            };

            // The specification declares that this should be run *inside* `per_block_processing`,
            // however we run it here to keep `per_block_processing` pure (i.e., no calls to external
            // servers).
            let payload_verification_status = payload_notifier.notify_new_payload().await?;

            // If the payload did not validate or invalidate the block, check to see if this block is
            // valid for optimistic import.
            if payload_verification_status.is_optimistic() {
                let block_hash_opt = block
                    .message()
                    .body()
                    .execution_payload()
                    .map(|full_payload| full_payload.block_hash());

                // Ensure the block is a candidate for optimistic import.
                if !is_optimistic_candidate_block(&chain, block.slot(), block.parent_root()).await?
                {
                    warn!(
                        chain.log,
                        "Rejecting optimistic block";
                        "block_hash" => ?block_hash_opt,
                        "msg" => "the execution engine is not synced"
                    );
                    return Err(ExecutionPayloadError::UnverifiedNonOptimisticCandidate.into());
                }
            }

            Ok(PayloadVerificationOutcome {
                payload_verification_status,
                is_valid_merge_transition_block,
            })
        };
        // Spawn the payload verification future as a new task, but don't wait for it to complete.
        // The `payload_verification_future` will be awaited later to ensure verification completed
        // successfully.
        let payload_verification_handle = chain
            .task_executor
            .spawn_handle(
                payload_verification_future,
                "execution_payload_verification",
            )
            .ok_or(BeaconChainError::RuntimeShutdown)?;

        /*
         * Advance the given `parent.beacon_state` to the slot of the given `block`.
         */

        let catchup_timer = metrics::start_timer(&metrics::BLOCK_PROCESSING_CATCHUP_STATE);

        // Stage a batch of operations to be completed atomically if this block is imported
        // successfully.
        let mut confirmed_state_roots = vec![];

        // The block must have a higher slot than its parent.
        if block.slot() <= parent.beacon_block.slot() {
            return Err(BlockError::BlockIsNotLaterThanParent {
                block_slot: block.slot(),
                parent_slot: parent.beacon_block.slot(),
            });
        }

        let mut summaries = vec![];

        // Transition the parent state to the block slot.
        //
        // It is important to note that we're using a "pre-state" here, one that has potentially
        // been advanced one slot forward from `parent.beacon_block.slot`.
        let mut state = parent.pre_state;

        // Perform a sanity check on the pre-state.
        let parent_slot = parent.beacon_block.slot();
        if state.slot() < parent_slot || state.slot() > parent_slot + 1 {
            return Err(BeaconChainError::BadPreState {
                parent_root: parent.beacon_block_root,
                parent_slot,
                block_root,
                block_slot: block.slot(),
                state_slot: state.slot(),
            }
            .into());
        }

        let parent_eth1_finalization_data = Eth1FinalizationData {
            eth1_data: state.eth1_data().clone(),
            eth1_deposit_index: state.eth1_deposit_index(),
        };

        let distance = block.slot().as_u64().saturating_sub(state.slot().as_u64());
        for _ in 0..distance {
            let state_root = if parent.beacon_block.slot() == state.slot() {
                // If it happens that `pre_state` has *not* already been advanced forward a single
                // slot, then there is no need to compute the state root for this
                // `per_slot_processing` call since that state root is already stored in the parent
                // block.
                parent.beacon_block.state_root()
            } else {
                // This is a new state we've reached, so stage it for storage in the DB.
                // Computing the state root here is time-equivalent to computing it during slot
                // processing, but we get early access to it.
                let state_root = state.update_tree_hash_cache()?;

                // Store the state immediately, marking it as temporary, and staging the deletion
                // of its temporary status as part of the larger atomic operation.
                let txn_lock = chain.store.hot_db.begin_rw_transaction();
                let state_already_exists =
                    chain.store.load_hot_state_summary(&state_root)?.is_some();

                let state_batch = if state_already_exists {
                    // If the state exists, it could be temporary or permanent, but in neither case
                    // should we rewrite it or store a new temporary flag for it. We *will* stage
                    // the temporary flag for deletion because it's OK to double-delete the flag,
                    // and we don't mind if another thread gets there first.
                    vec![]
                } else {
                    vec![
                        if state.slot() % T::EthSpec::slots_per_epoch() == 0 {
                            StoreOp::PutState(state_root, &state)
                        } else {
                            StoreOp::PutStateSummary(
                                state_root,
                                HotStateSummary::new(&state_root, &state)?,
                            )
                        },
                        StoreOp::PutStateTemporaryFlag(state_root),
                    ]
                };
                chain
                    .store
                    .do_atomically_with_block_and_blobs_cache(state_batch)?;
                drop(txn_lock);

                confirmed_state_roots.push(state_root);

                state_root
            };

            if let Some(summary) = per_slot_processing(&mut state, Some(state_root), &chain.spec)? {
                // Expose Prometheus metrics.
                if let Err(e) = summary.observe_metrics() {
                    error!(
                        chain.log,
                        "Failed to observe epoch summary metrics";
                        "src" => "block_verification",
                        "error" => ?e
                    );
                }
                summaries.push(summary);
            }
        }
        metrics::stop_timer(catchup_timer);

        let block_slot = block.slot();
        let state_current_epoch = state.current_epoch();

        // If the block is sufficiently recent, notify the validator monitor.
        if let Some(slot) = chain.slot_clock.now() {
            let epoch = slot.epoch(T::EthSpec::slots_per_epoch());
            if block_slot.epoch(T::EthSpec::slots_per_epoch())
                + VALIDATOR_MONITOR_HISTORIC_EPOCHS as u64
                >= epoch
            {
                let validator_monitor = chain.validator_monitor.read();
                // Update the summaries in a separate loop to `per_slot_processing`. This protects
                // the `validator_monitor` lock from being bounced or held for a long time whilst
                // performing `per_slot_processing`.
                for (i, summary) in summaries.iter().enumerate() {
                    let epoch = state_current_epoch - Epoch::from(summaries.len() - i);
                    if let Err(e) =
                        validator_monitor.process_validator_statuses(epoch, summary, &chain.spec)
                    {
                        error!(
                            chain.log,
                            "Failed to process validator statuses";
                            "error" => ?e
                        );
                    }
                }
            }
        }

        /*
         * Build the committee caches on the state.
         */

        let committee_timer = metrics::start_timer(&metrics::BLOCK_PROCESSING_COMMITTEE);

        state.build_committee_cache(RelativeEpoch::Previous, &chain.spec)?;
        state.build_committee_cache(RelativeEpoch::Current, &chain.spec)?;

        metrics::stop_timer(committee_timer);

        /*
         * If we have block reward listeners, compute the block reward and push it to the
         * event handler.
         */
        if let Some(ref event_handler) = chain.event_handler {
            if event_handler.has_block_reward_subscribers() {
                let mut reward_cache = Default::default();
                let block_reward = chain.compute_block_reward(
                    block.message(),
                    block_root,
                    &state,
                    &mut reward_cache,
                    true,
                )?;
                event_handler.register(EventKind::BlockReward(block_reward));
            }
        }

        /*
         * Perform `per_block_processing` on the block and state, returning early if the block is
         * invalid.
         */

        write_state(
            &format!("state_pre_block_{}", block_root),
            &state,
            &chain.log,
        );
        write_block(block.as_block(), block_root, &chain.log);

        let core_timer = metrics::start_timer(&metrics::BLOCK_PROCESSING_CORE);

        if let Err(err) = per_block_processing(
            &mut state,
            block.as_block(),
            // Signatures were verified earlier in this function.
            BlockSignatureStrategy::NoVerification,
            StateProcessingStrategy::Accurate,
            VerifyBlockRoot::True,
            &mut consensus_context,
            &chain.spec,
        ) {
            match err {
                // Capture `BeaconStateError` so that we can easily distinguish between a block
                // that's invalid and one that caused an internal error.
                BlockProcessingError::BeaconStateError(e) => return Err(e.into()),
                other => return Err(BlockError::PerBlockProcessingError(other)),
            }
        };

        metrics::stop_timer(core_timer);

        /*
         * Calculate the state root of the newly modified state
         */

        let state_root_timer = metrics::start_timer(&metrics::BLOCK_PROCESSING_STATE_ROOT);

        let state_root = state.update_tree_hash_cache()?;

        metrics::stop_timer(state_root_timer);

        write_state(
            &format!("state_post_block_{}", block_root),
            &state,
            &chain.log,
        );

        /*
         * Check to ensure the state root on the block matches the one we have calculated.
         */

        if block.state_root() != state_root {
            return Err(BlockError::StateRootMismatch {
                block: block.state_root(),
                local: state_root,
            });
        }

        /*
         * Apply the block's attestations to fork choice.
         *
         * We're running in parallel with the payload verification at this point, so this is
         * free real estate.
         */
        let current_slot = chain.slot()?;
        let mut fork_choice = chain.canonical_head.fork_choice_write_lock();

        // Register each attester slashing in the block with fork choice.
        for attester_slashing in block.message().body().attester_slashings() {
            fork_choice.on_attester_slashing(attester_slashing);
        }

        // Register each attestation in the block with fork choice.
        for (i, attestation) in block.message().body().attestations().iter().enumerate() {
            let _fork_choice_attestation_timer =
                metrics::start_timer(&metrics::FORK_CHOICE_PROCESS_ATTESTATION_TIMES);

            let indexed_attestation = consensus_context
                .get_indexed_attestation(&state, attestation)
                .map_err(|e| BlockError::PerBlockProcessingError(e.into_with_index(i)))?;

            match fork_choice.on_attestation(
                current_slot,
                indexed_attestation,
                AttestationFromBlock::True,
            ) {
                Ok(()) => Ok(()),
                // Ignore invalid attestations whilst importing attestations from a block. The
                // block might be very old and therefore the attestations useless to fork choice.
                Err(ForkChoiceError::InvalidAttestation(_)) => Ok(()),
                Err(e) => Err(BlockError::BeaconChainError(e.into())),
            }?;
        }
        drop(fork_choice);

        Ok(Self {
            block,
            import_data: BlockImportData {
                block_root,
                state,
                parent_block: parent.beacon_block,
                parent_eth1_finalization_data,
                confirmed_state_roots,
                consensus_context,
            },
            payload_verification_handle,
        })
    }
}

/// Returns `Ok(())` if the block's slot is greater than the anchor block's slot (if any).
fn check_block_against_anchor_slot<T: BeaconChainTypes>(
    block: BeaconBlockRef<'_, T::EthSpec>,
    chain: &BeaconChain<T>,
) -> Result<(), BlockError<T::EthSpec>> {
    if let Some(anchor_slot) = chain.store.get_anchor_slot() {
        if block.slot() <= anchor_slot {
            return Err(BlockError::WeakSubjectivityConflict);
        }
    }
    Ok(())
}

/// Returns `Ok(())` if the block is later than the finalized slot on `chain`.
///
/// Returns an error if the block is earlier or equal to the finalized slot, or there was an error
/// verifying that condition.
fn check_block_against_finalized_slot<T: BeaconChainTypes>(
    block: BeaconBlockRef<'_, T::EthSpec>,
    block_root: Hash256,
    chain: &BeaconChain<T>,
) -> Result<(), BlockError<T::EthSpec>> {
    // The finalized checkpoint is being read from fork choice, rather than the cached head.
    //
    // Fork choice has the most up-to-date view of finalization and there's no point importing a
    // block which conflicts with the fork-choice view of finalization.
    let finalized_slot = chain
        .canonical_head
        .cached_head()
        .finalized_checkpoint()
        .epoch
        .start_slot(T::EthSpec::slots_per_epoch());

    if block.slot() <= finalized_slot {
        chain.pre_finalization_block_rejected(block_root);
        Err(BlockError::WouldRevertFinalizedSlot {
            block_slot: block.slot(),
            finalized_slot,
        })
    } else {
        Ok(())
    }
}

/// Returns `Ok(block)` if the block descends from the finalized root.
///
/// ## Warning
///
/// Taking a lock on the `chain.canonical_head.fork_choice` might cause a deadlock here.
pub fn check_block_is_finalized_checkpoint_or_descendant<
    T: BeaconChainTypes,
    B: AsBlock<T::EthSpec>,
>(
    chain: &BeaconChain<T>,
    fork_choice: &BeaconForkChoice<T>,
    block: B,
) -> Result<B, BlockError<T::EthSpec>> {
    if fork_choice.is_finalized_checkpoint_or_descendant(block.parent_root()) {
        Ok(block)
    } else {
        // If fork choice does *not* consider the parent to be a descendant of the finalized block,
        // then there are two more cases:
        //
        // 1. We have the parent stored in our database. Because fork-choice has confirmed the
        //    parent is *not* in our post-finalization DAG, all other blocks must be either
        //    pre-finalization or conflicting with finalization.
        // 2. The parent is unknown to us, we probably want to download it since it might actually
        //    descend from the finalized root.
        if chain
            .store
            .block_exists(&block.parent_root())
            .map_err(|e| BlockError::BeaconChainError(e.into()))?
        {
            Err(BlockError::NotFinalizedDescendant {
                block_parent_root: block.parent_root(),
            })
        } else {
            Err(BlockError::ParentUnknown(block.into_block_wrapper()))
        }
    }
}

/// Performs simple, cheap checks to ensure that the block is relevant to be imported.
///
/// `Ok(block_root)` is returned if the block passes these checks and should progress with
/// verification (viz., it is relevant).
///
/// Returns an error if the block fails one of these checks (viz., is not relevant) or an error is
/// experienced whilst attempting to verify.
pub fn check_block_relevancy<T: BeaconChainTypes>(
    signed_block: &SignedBeaconBlock<T::EthSpec>,
    block_root: Hash256,
    chain: &BeaconChain<T>,
) -> Result<Hash256, BlockError<T::EthSpec>> {
    let block = signed_block.message();

    // Do not process blocks from the future.
    if block.slot() > chain.slot()? {
        return Err(BlockError::FutureSlot {
            present_slot: chain.slot()?,
            block_slot: block.slot(),
        });
    }

    // Do not re-process the genesis block.
    if block.slot() == 0 {
        return Err(BlockError::GenesisBlock);
    }

    // This is an artificial (non-spec) restriction that provides some protection from overflow
    // abuses.
    if block.slot() >= MAXIMUM_BLOCK_SLOT_NUMBER {
        return Err(BlockError::BlockSlotLimitReached);
    }

    // Do not process a block from a finalized slot.
    check_block_against_finalized_slot(block, block_root, chain)?;

    // Check if the block is already known. We know it is post-finalization, so it is
    // sufficient to check the fork choice.
    if chain
        .canonical_head
        .fork_choice_read_lock()
        .contains_block(&block_root)
    {
        return Err(BlockError::BlockIsAlreadyKnown);
    }

    Ok(block_root)
}

/// Returns the canonical root of the given `block`.
///
/// Use this function to ensure that we report the block hashing time Prometheus metric.
pub fn get_block_root<E: EthSpec>(block: &SignedBeaconBlock<E>) -> Hash256 {
    let block_root_timer = metrics::start_timer(&metrics::BLOCK_PROCESSING_BLOCK_ROOT);

    let block_root = block.canonical_root();

    metrics::stop_timer(block_root_timer);

    block_root
}

/// Verify the parent of `block` is known, returning some information about the parent block from
/// fork choice.
#[allow(clippy::type_complexity)]
fn verify_parent_block_is_known<T: BeaconChainTypes>(
    chain: &BeaconChain<T>,
    block: MaybeAvailableBlock<T::EthSpec>,
) -> Result<(ProtoBlock, MaybeAvailableBlock<T::EthSpec>), BlockError<T::EthSpec>> {
    if let Some(proto_block) = chain
        .canonical_head
        .fork_choice_read_lock()
        .get_block(&block.parent_root())
    {
        Ok((proto_block, block))
    } else {
        Err(BlockError::ParentUnknown(block.into_block_wrapper()))
    }
}

/// Load the parent snapshot (block and state) of the given `block`.
///
/// Returns `Err(BlockError::ParentUnknown)` if the parent is not found, or if an error occurs
/// whilst attempting the operation.
#[allow(clippy::type_complexity)]
fn load_parent<T: BeaconChainTypes, B: AsBlock<T::EthSpec>>(
    block_root: Hash256,
    block: B,
    chain: &BeaconChain<T>,
) -> Result<(PreProcessingSnapshot<T::EthSpec>, B), BlockError<T::EthSpec>> {
    let spec = &chain.spec;

    // Reject any block if its parent is not known to fork choice.
    //
    // A block that is not in fork choice is either:
    //
    //  - Not yet imported: we should reject this block because we should only import a child
    //  after its parent has been fully imported.
    //  - Pre-finalized: if the parent block is _prior_ to finalization, we should ignore it
    //  because it will revert finalization. Note that the finalized block is stored in fork
    //  choice, so we will not reject any child of the finalized block (this is relevant during
    //  genesis).
    if !chain
        .canonical_head
        .fork_choice_read_lock()
        .contains_block(&block.parent_root())
    {
        return Err(BlockError::ParentUnknown(block.into_block_wrapper()));
    }

    let block_delay = chain
        .block_times_cache
        .read()
        .get_block_delays(
            block_root,
            chain
                .slot_clock
                .start_of(block.slot())
                .unwrap_or_else(|| Duration::from_secs(0)),
        )
        .observed;

    let db_read_timer = metrics::start_timer(&metrics::BLOCK_PROCESSING_DB_READ);

    let result = if let Some((snapshot, cloned)) = chain
        .snapshot_cache
        .try_write_for(BLOCK_PROCESSING_CACHE_LOCK_TIMEOUT)
        .and_then(|mut snapshot_cache| {
            snapshot_cache.get_state_for_block_processing(
                block.parent_root(),
                block.slot(),
                block_delay,
                spec,
            )
        }) {
        if cloned {
            metrics::inc_counter(&metrics::BLOCK_PROCESSING_SNAPSHOT_CACHE_CLONES);
            debug!(
                chain.log,
                "Cloned snapshot for late block/skipped slot";
                "slot" => %block.slot(),
                "parent_slot" => %snapshot.beacon_block.slot(),
                "parent_root" => ?block.parent_root(),
                "block_delay" => ?block_delay,
            );
        }
        Ok((snapshot, block))
    } else {
        // Load the blocks parent block from the database, returning invalid if that block is not
        // found.
        //
        // We don't return a DBInconsistent error here since it's possible for a block to
        // exist in fork choice but not in the database yet. In such a case we simply
        // indicate that we don't yet know the parent.
        let root = block.parent_root();
        let parent_block = chain
            .get_blinded_block(&block.parent_root())
            .map_err(BlockError::BeaconChainError)?
            .ok_or_else(|| {
                // Return a `MissingBeaconBlock` error instead of a `ParentUnknown` error since
                // we've already checked fork choice for this block.
                //
                // It's an internal error if the block exists in fork choice but not in the
                // database.
                BlockError::from(BeaconChainError::MissingBeaconBlock(block.parent_root()))
            })?;

        // Load the parent blocks state from the database, returning an error if it is not found.
        // It is an error because if we know the parent block we should also know the parent state.
        let parent_state_root = parent_block.state_root();
        let parent_state = chain
            .get_state(&parent_state_root, Some(parent_block.slot()))?
            .ok_or_else(|| {
                BeaconChainError::DBInconsistent(format!("Missing state {:?}", parent_state_root))
            })?;

        metrics::inc_counter(&metrics::BLOCK_PROCESSING_SNAPSHOT_CACHE_MISSES);
        debug!(
            chain.log,
            "Missed snapshot cache";
            "slot" => block.slot(),
            "parent_slot" => parent_block.slot(),
            "parent_root" => ?block.parent_root(),
            "block_delay" => ?block_delay,
        );

        Ok((
            PreProcessingSnapshot {
                beacon_block: parent_block,
                beacon_block_root: root,
                pre_state: parent_state,
                beacon_state_root: Some(parent_state_root),
            },
            block,
        ))
    };

    metrics::stop_timer(db_read_timer);

    result
}

/// Performs a cheap (time-efficient) state advancement so the committees and proposer shuffling for
/// `slot` can be obtained from `state`.
///
/// The state advancement is "cheap" since it does not generate state roots. As a result, the
/// returned state might be holistically invalid but the committees/proposers will be correct (since
/// they do not rely upon state roots).
///
/// If the given `state` can already serve the `slot`, the committees will be built on the `state`
/// and `Cow::Borrowed(state)` will be returned. Otherwise, the state will be cloned, cheaply
/// advanced and then returned as a `Cow::Owned`. The end result is that the given `state` is never
/// mutated to be invalid (in fact, it is never changed beyond a simple committee cache build).
fn cheap_state_advance_to_obtain_committees<'a, E: EthSpec>(
    state: &'a mut BeaconState<E>,
    state_root_opt: Option<Hash256>,
    block_slot: Slot,
    spec: &ChainSpec,
) -> Result<Cow<'a, BeaconState<E>>, BlockError<E>> {
    let block_epoch = block_slot.epoch(E::slots_per_epoch());

    if state.current_epoch() == block_epoch {
        // Build both the current and previous epoch caches, as the previous epoch caches are
        // useful for verifying attestations in blocks from the current epoch.
        state.build_committee_cache(RelativeEpoch::Previous, spec)?;
        state.build_committee_cache(RelativeEpoch::Current, spec)?;

        Ok(Cow::Borrowed(state))
    } else if state.slot() > block_slot {
        Err(BlockError::BlockIsNotLaterThanParent {
            block_slot,
            parent_slot: state.slot(),
        })
    } else {
        let mut state = state.clone_with(CloneConfig::committee_caches_only());
        let target_slot = block_epoch.start_slot(E::slots_per_epoch());

        // Advance the state into the same epoch as the block. Use the "partial" method since state
        // roots are not important for proposer/attester shuffling.
        partial_state_advance(&mut state, state_root_opt, target_slot, spec)
            .map_err(|e| BlockError::BeaconChainError(BeaconChainError::from(e)))?;

        state.build_committee_cache(RelativeEpoch::Previous, spec)?;
        state.build_committee_cache(RelativeEpoch::Current, spec)?;

        Ok(Cow::Owned(state))
    }
}

/// Obtains a read-locked `ValidatorPubkeyCache` from the `chain`.
pub fn get_validator_pubkey_cache<T: BeaconChainTypes>(
    chain: &BeaconChain<T>,
) -> Result<RwLockReadGuard<ValidatorPubkeyCache<T>>, BlockError<T::EthSpec>> {
    chain
        .validator_pubkey_cache
        .try_read_for(VALIDATOR_PUBKEY_CACHE_LOCK_TIMEOUT)
        .ok_or(BeaconChainError::ValidatorPubkeyCacheLockTimeout)
        .map_err(BlockError::BeaconChainError)
}

/// Produces an _empty_ `BlockSignatureVerifier`.
///
/// The signature verifier is empty because it does not yet have any of this block's signatures
/// added to it. Use `Self::apply_to_signature_verifier` to apply the signatures.
fn get_signature_verifier<'a, T: BeaconChainTypes>(
    state: &'a BeaconState<T::EthSpec>,
    validator_pubkey_cache: &'a ValidatorPubkeyCache<T>,
    spec: &'a ChainSpec,
) -> BlockSignatureVerifier<
    'a,
    T::EthSpec,
    impl Fn(usize) -> Option<Cow<'a, PublicKey>> + Clone,
    impl Fn(&'a PublicKeyBytes) -> Option<Cow<'a, PublicKey>>,
> {
    let get_pubkey = move |validator_index| {
        // Disallow access to any validator pubkeys that are not in the current beacon state.
        if validator_index < state.validators().len() {
            validator_pubkey_cache
                .get(validator_index)
                .map(Cow::Borrowed)
        } else {
            None
        }
    };

    let decompressor = move |pk_bytes| {
        // Map compressed pubkey to validator index.
        let validator_index = validator_pubkey_cache.get_index(pk_bytes)?;
        // Map validator index to pubkey (respecting guard on unknown validators).
        get_pubkey(validator_index)
    };

    BlockSignatureVerifier::new(state, get_pubkey, decompressor, spec)
}

/// Verify that `header` was signed with a valid signature from its proposer.
///
/// Return `Ok(())` if the signature is valid, and an `Err` otherwise.
fn verify_header_signature<T: BeaconChainTypes>(
    chain: &BeaconChain<T>,
    header: &SignedBeaconBlockHeader,
) -> Result<(), BlockError<T::EthSpec>> {
    let proposer_pubkey = get_validator_pubkey_cache(chain)?
        .get(header.message.proposer_index as usize)
        .cloned()
        .ok_or(BlockError::UnknownValidator(header.message.proposer_index))?;
    let head_fork = chain.canonical_head.cached_head().head_fork();

    if header.verify_signature::<T::EthSpec>(
        &proposer_pubkey,
        &head_fork,
        chain.genesis_validators_root,
        &chain.spec,
    ) {
        Ok(())
    } else {
        Err(BlockError::ProposalSignatureInvalid)
    }
}

fn write_state<T: EthSpec>(prefix: &str, state: &BeaconState<T>, log: &Logger) {
    if WRITE_BLOCK_PROCESSING_SSZ {
        let root = state.tree_hash_root();
        let filename = format!("{}_slot_{}_root_{}.ssz", prefix, state.slot(), root);
        let mut path = std::env::temp_dir().join("lighthouse");
        let _ = fs::create_dir_all(path.clone());
        path = path.join(filename);

        match fs::File::create(path.clone()) {
            Ok(mut file) => {
                let _ = file.write_all(&state.as_ssz_bytes());
            }
            Err(e) => error!(
                log,
                "Failed to log state";
                "path" => format!("{:?}", path),
                "error" => format!("{:?}", e)
            ),
        }
    }
}

fn write_block<T: EthSpec>(block: &SignedBeaconBlock<T>, root: Hash256, log: &Logger) {
    if WRITE_BLOCK_PROCESSING_SSZ {
        let filename = format!("block_slot_{}_root{}.ssz", block.slot(), root);
        let mut path = std::env::temp_dir().join("lighthouse");
        let _ = fs::create_dir_all(path.clone());
        path = path.join(filename);

        match fs::File::create(path.clone()) {
            Ok(mut file) => {
                let _ = file.write_all(&block.as_ssz_bytes());
            }
            Err(e) => error!(
                log,
                "Failed to log block";
                "path" => format!("{:?}", path),
                "error" => format!("{:?}", e)
            ),
        }
    }
}<|MERGE_RESOLUTION|>--- conflicted
+++ resolved
@@ -285,7 +285,14 @@
     /// problems to worry about than losing peers, and we're doing the network a favour by
     /// disconnecting.
     ParentExecutionPayloadInvalid { parent_root: Hash256 },
-<<<<<<< HEAD
+    /// The block is a slashable equivocation from the proposer.
+    ///
+    /// ## Peer scoring
+    ///
+    /// Honest peers shouldn't forward more than 1 equivocating block from the same proposer, so
+    /// we penalise them with a mid-tolerance error.
+    Slashable,
+    //TODO(sean) peer scoring docs
     /// A blob alone failed validation.
     BlobValidation(BlobError<T>),
     /// The block and blob together failed validation.
@@ -302,15 +309,6 @@
     fn from(e: AvailabilityCheckError) -> Self {
         Self::AvailabilityCheck(e)
     }
-=======
-    /// The block is a slashable equivocation from the proposer.
-    ///
-    /// ## Peer scoring
-    ///
-    /// Honest peers shouldn't forward more than 1 equivocating block from the same proposer, so
-    /// we penalise them with a mid-tolerance error.
-    Slashable,
->>>>>>> 246d52d2
 }
 
 /// Returned when block validation failed due to some issue verifying
