--- conflicted
+++ resolved
@@ -148,20 +148,12 @@
         );
 
         // Slot clock
-<<<<<<< HEAD
-        let slot_clock = T::SlotClock::new(
-            spec.genesis_slot,
-            genesis_state.genesis_time,
-            spec.seconds_per_slot,
-        );
-=======
         let slot_clock = T::SlotClock::from_eth2_genesis(
             spec.genesis_slot,
             genesis_state.genesis_time,
             Duration::from_millis(spec.milliseconds_per_slot),
         )
         .ok_or_else(|| Error::SlotClockDidNotStart)?;
->>>>>>> 8cfbe8bb
 
         Ok(Self {
             spec,
