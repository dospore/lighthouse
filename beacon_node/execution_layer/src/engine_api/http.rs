--- conflicted
+++ resolved
@@ -262,13 +262,8 @@
     }
 
     impl From<Eth1Id> for u64 {
-<<<<<<< HEAD
-        fn from(val: Eth1Id) -> Self {
-            match val {
-=======
         fn from(from: Eth1Id) -> u64 {
             match from {
->>>>>>> d790f697
                 Eth1Id::Mainnet => 1,
                 Eth1Id::Custom(id) => id,
             }
