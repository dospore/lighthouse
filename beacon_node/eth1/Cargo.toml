--- conflicted
+++ resolved
@@ -11,29 +11,6 @@
 environment = { workspace = true }
 
 [dependencies]
-<<<<<<< HEAD
-reqwest = { version = "0.11.0", features = ["native-tls-vendored"] }
-execution_layer = { path = "../execution_layer" }
-futures = "0.3.7"
-serde_json = "1.0.58"
-serde = { version = "1.0.116", features = ["derive"] }
-hex = "0.4.2"
-types = { path = "../../consensus/types"}
-merkle_proof = { path = "../../consensus/merkle_proof"}
-ethereum_ssz = "0.5.0"
-ethereum_ssz_derive = "0.5.3"
-tree_hash = "0.5.2"
-parking_lot = "0.12.0"
-slog = "2.5.2"
-superstruct = "0.5.0"
-tokio = { version = "1.14.0", features = ["full"] }
-state_processing = { path = "../../consensus/state_processing" }
-lighthouse_metrics = { path = "../../common/lighthouse_metrics"}
-lazy_static = "1.4.0"
-task_executor = { path = "../../common/task_executor" }
-eth2 = { path = "../../common/eth2" }
-sensitive_url = { path = "../../common/sensitive_url" }
-=======
 reqwest = { workspace = true }
 execution_layer = { workspace = true }
 futures = { workspace = true }
@@ -54,5 +31,4 @@
 lazy_static = { workspace = true }
 task_executor = { workspace = true }
 eth2 = { workspace = true }
-sensitive_url = { workspace = true }
->>>>>>> 441fc169
+sensitive_url = { workspace = true }